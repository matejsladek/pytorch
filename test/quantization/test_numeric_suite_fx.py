import copy
import math
import operator

import torch
import torch.nn as nn
import torch.nn.functional as F
from torch.quantization import default_dynamic_qconfig
import torch.nn.quantized as nnq
toq = torch.ops.quantized
from torch.quantization.quantize_fx import (
    convert_fx,
    prepare_fx,
    prepare_qat_fx,
)
from torch.testing._internal.common_quantization import (
    ConvBnModel,
    ConvBnReLUModel,
    ConvModel,
    QuantizationTestCase,
    skipIfNoFBGEMM,
    SingleLayerLinearDynamicModel,
    SingleLayerLinearModel,
    LSTMwithHiddenDynamicModel,
    SparseNNModel,
    skip_if_no_torchvision,
)
from torch.quantization.quantization_mappings import (
    get_default_static_quant_module_mappings,
    get_default_dynamic_quant_module_mappings,
    get_default_float_to_quantized_operator_mappings,
)
from torch.testing._internal.common_quantization import NodeSpec as ns
from torch.testing._internal.common_quantized import override_qengines
from torch.quantization.fx.pattern_utils import get_default_quant_patterns
import torch.quantization.fx.quantization_patterns as qp
from torch.quantization.ns.pattern_utils import (
    get_base_name_to_sets_of_related_ops,
    get_type_a_related_to_b,
)
from torch.quantization.ns.graph_matcher import (
    get_matching_subgraph_pairs,
    GraphMatchingException,
)
from torch.quantization._numeric_suite_fx import (
    extract_weights,
    _extract_weights_impl,
    add_loggers,
    _add_loggers_impl,
    OutputLogger,
    add_shadow_loggers,
    _add_shadow_loggers_impl,
    extract_logger_info,
    extract_shadow_logger_info,
)


# Note: these models are not for use outside of this file. While it's good
# to reuse code, we also need to be able to iterate on tests
# quickly when debugging. If a test model has a large number of callsites
# across various different files, speed of debugging on individual test cases
# decreases.
class LinearReluFunctional(nn.Module):
    def __init__(self):
        super().__init__()
        self.w1 = nn.Parameter(torch.empty(4, 4))
        self.b1 = nn.Parameter(torch.zeros(4))
        torch.nn.init.kaiming_uniform_(self.w1, a=math.sqrt(5))

    def forward(self, x):
        x = F.linear(x, self.w1, self.b1)
        x = F.relu(x)
        return x


class LinearReluLinearFunctional(nn.Module):
    def __init__(self):
        super().__init__()
        self.w = nn.Parameter(torch.Tensor(4, 4))
        self.b = nn.Parameter(torch.zeros(4))
        torch.nn.init.kaiming_uniform_(self.w, a=math.sqrt(5))

    def forward(self, x):
        x = F.linear(x, self.w, self.b)
        x = F.relu(x)
        x = F.linear(x, self.w, self.b)
        return x


class AllConvAndLinearFusionModules(torch.nn.Module):
    def __init__(self):
        super().__init__()
        # conv1d
        self.conv1d_0 = nn.Conv1d(1, 1, 1)
        # conv1d - relu
        self.conv1d_1 = nn.Conv1d(1, 1, 1)
        self.relu_0 = nn.ReLU()
        # conv1d - bn (qat only)
        self.conv1d_2 = nn.Conv1d(1, 1, 1)
        self.bn1d_0 = nn.BatchNorm1d(1)
        # conv1d - bn - relu (qat only)
        self.conv1d_3 = nn.Conv1d(1, 1, 1)
        self.bn1d_1 = nn.BatchNorm1d(1)
        self.relu_4 = nn.ReLU()
        # conv2d
        self.conv2d_0 = nn.Conv2d(1, 1, 1)
        # conv2d - relu
        self.conv2d_1 = nn.Conv2d(1, 1, 1)
        self.relu_1 = nn.ReLU()
        # conv2d - bn (qat only)
        self.conv2d_2 = nn.Conv2d(1, 1, 1)
        self.bn2d_0 = nn.BatchNorm2d(1)
        # conv2d - bn - relu (qat only)
        self.conv2d_3 = nn.Conv2d(1, 1, 1)
        self.bn2d_1 = nn.BatchNorm2d(1)
        self.relu_5 = nn.ReLU()
        # conv3d
        self.conv3d_0 = nn.Conv3d(1, 1, 1)
        # conv3d - relu
        self.conv3d_1 = nn.Conv3d(1, 1, 1)
        self.relu_2 = nn.ReLU()
        # conv3d - bn (qat only)
        self.conv3d_2 = nn.Conv3d(1, 1, 1)
        self.bn3d_0 = nn.BatchNorm3d(1)
        # conv3d - bn - relu (qat only)
        self.conv3d_3 = nn.Conv3d(1, 1, 1)
        self.bn3d_1 = nn.BatchNorm3d(1)
        self.relu_6 = nn.ReLU()
        # linear
        self.linear_0 = nn.Linear(1, 1)
        # linear - relu
        self.linear_1 = nn.Linear(1, 1)
        self.relu_3 = nn.ReLU()

    def forward(self, x):
        # conv1d
        x = self.conv1d_0(x)
        x = self.conv1d_1(x)
        x = self.relu_0(x)
        x = self.conv1d_2(x)
        x = self.bn1d_0(x)
        x = self.conv1d_3(x)
        x = self.bn1d_1(x)
        x = self.relu_4(x)
        # conv2d
        x = x.reshape(1, 1, 1, 1)
        x = self.conv2d_0(x)
        x = self.conv2d_1(x)
        x = self.relu_1(x)
        x = self.conv2d_2(x)
        x = self.bn2d_0(x)
        x = self.conv2d_3(x)
        x = self.bn2d_1(x)
        x = self.relu_5(x)
        # conv3d
        x = x.reshape(1, 1, 1, 1, 1)
        x = self.conv3d_0(x)
        x = self.conv3d_1(x)
        x = self.relu_2(x)
        x = self.conv3d_2(x)
        x = self.bn3d_0(x)
        x = self.conv3d_3(x)
        x = self.bn3d_1(x)
        x = self.relu_6(x)
        # linear
        x = x.reshape(1, 1)
        x = self.linear_0(x)
        x = self.linear_1(x)
        x = self.relu_3(x)
        return x


class AllConvFunctional(torch.nn.Module):
    def __init__(self, weight1d, weight2d, weight3d, bias1d, bias2d, bias3d):
        super().__init__()
        self.weight1d = torch.nn.Parameter(weight1d)
        self.weight2d = torch.nn.Parameter(weight2d)
        self.weight3d = torch.nn.Parameter(weight3d)
        self.bias1d = torch.nn.Parameter(bias1d)
        self.bias2d = torch.nn.Parameter(bias2d)
        self.bias3d = torch.nn.Parameter(bias3d)
        self.stride1d = 1
        self.padding1d = 0
        self.dilation1d = 1
        self.stride2d = (1, 1)
        self.padding2d = (0, 0)
        self.dilation2d = (1, 1)
        self.groups = 1
        self.stride3d = (1, 1, 1)
        self.padding3d = (0, 0, 0)
        self.dilation3d = (1, 1, 1)

    def forward(self, x):
        x = F.conv1d(
            x, self.weight1d, self.bias1d, self.stride1d, self.padding1d,
            self.dilation1d, self.groups)
        x = F.conv1d(
            x, self.weight1d, self.bias1d, self.stride1d, self.padding1d,
            self.dilation1d, self.groups)
        x = F.relu(x)
        x = F.conv2d(
            x, self.weight2d, self.bias2d, self.stride2d, self.padding2d,
            self.dilation2d, self.groups)
        x = F.conv2d(
            x, self.weight2d, self.bias2d, self.stride2d, self.padding2d,
            self.dilation2d, self.groups)
        x = F.relu(x)
        x = F.conv3d(
            x, self.weight3d, self.bias3d, self.stride3d, self.padding3d,
            self.dilation3d, self.groups)
        x = F.conv3d(
            x, self.weight3d, self.bias3d, self.stride3d, self.padding3d,
            self.dilation3d, self.groups)
        x = F.relu(x)
        return x


class TestFXGraphMatcher(QuantizationTestCase):

    @override_qengines
    def test_simple_mod(self):
        m = nn.Sequential(nn.Conv2d(1, 1, 1)).eval()
        mp = prepare_fx(m, {'': torch.quantization.default_qconfig})
        # TODO(future PR): prevent the need for copying here, we can copy the
        # modules but should reuse the underlying tensors
        mp_copy = copy.deepcopy(mp)
        mq = convert_fx(mp_copy)
        results = get_matching_subgraph_pairs(mp, mq)

        expected_types = {
            'base_op_torch.nn.Conv2d_0':
                ((nn.Conv2d, nn.Conv2d), (nnq.Conv2d, nnq.Conv2d)),
        }
        self.assert_types_for_matched_subgraph_pairs(results, expected_types, mp, mq)

    @override_qengines
    def test_simple_fun(self):
        class M(nn.Module):
            def __init__(self):
                super().__init__()
                self.w = nn.Parameter(torch.empty(1, 4))
                self.b = nn.Parameter(torch.zeros(1))
                torch.nn.init.kaiming_uniform_(self.w, a=math.sqrt(5))

            def forward(self, x):
                return F.linear(x, self.w, self.b)

        m = M().eval()
        mp = prepare_fx(m, {'': torch.quantization.default_qconfig})
        # TODO(future PR): prevent the need for copying here, we can copy the
        # modules but should reuse the underlying tensors
        mp_copy = copy.deepcopy(mp)
        mq = convert_fx(mp_copy)
        results = get_matching_subgraph_pairs(mp, mq)

        expected_types = {
            'base_op_torch.nn.functional.linear_0':
                ((F.linear, F.linear), (toq.linear, toq.linear))
        }
        self.assert_types_for_matched_subgraph_pairs(results, expected_types, mp, mq)

    @override_qengines
    def test_simple_fusion(self):
        m = LinearReluFunctional().eval()
        mp = prepare_fx(m, {'': torch.quantization.default_qconfig})
        # TODO(future PR): prevent the need for copying here, we can copy the
        # modules but should reuse the underlying tensors
        mp_copy = copy.deepcopy(mp)
        mq = convert_fx(mp_copy)
        results = get_matching_subgraph_pairs(mp, mq)

        expected_types = {
            'base_op_torch.nn.functional.linear_0':
                ((F.linear, F.relu), (toq.linear_relu, toq.linear_relu)),
        }
        self.assert_types_for_matched_subgraph_pairs(results, expected_types, mp, mq)

    @override_qengines
    def test_simple_mod_multi(self):
        m = nn.Sequential(
            nn.Sequential(
                nn.Conv2d(1, 1, 1),
            ),
            nn.Conv2d(1, 1, 1),
        ).eval()
        mp = prepare_fx(m, {'': torch.quantization.default_qconfig})
        # TODO(future PR): prevent the need for copying here, we can copy the
        # modules but should reuse the underlying tensors
        mp_copy = copy.deepcopy(mp)
        mq = convert_fx(mp_copy)
        # assume success if no exceptions
        results = get_matching_subgraph_pairs(mp, mq)

    @override_qengines
    def test_simple_tensor_ops(self):
        class M(nn.Module):
            def __init__(self):
                super().__init__()

            def forward(self, x, y):
                z = x + y
                return z

        m = M().eval()
        mp = prepare_fx(m, {'': torch.quantization.default_qconfig})
        # TODO(future PR): prevent the need for copying here, we can copy the
        # modules but should reuse the underlying tensors
        mp_copy = copy.deepcopy(mp)
        mq = convert_fx(mp_copy)
        # assume success if no exceptions
        results = get_matching_subgraph_pairs(mp, mq)

    @override_qengines
    def test_matching_failure_node_count(self):
        # verify that matching graphs with matching node types but
        # different counts of matchable nodes fails
        m1 = nn.Sequential(nn.Conv2d(1, 1, 1)).eval()
        m2 = nn.Sequential(nn.Conv2d(1, 1, 1), nn.Conv2d(1, 1, 1)).eval()
        mp1 = prepare_fx(m1, {'': torch.quantization.default_qconfig})
        mp2 = prepare_fx(m2, {'': torch.quantization.default_qconfig})
        with self.assertRaises(GraphMatchingException) as ex:
            results = get_matching_subgraph_pairs(mp1, mp2)

    @override_qengines
    def test_matching_failure_node_type(self):
        # verify that matching graphs with non-matching node types fails
        m1 = nn.Sequential(nn.Conv2d(1, 1, 1)).eval()
        m2 = nn.Sequential(nn.Linear(1, 1)).eval()
        mp1 = prepare_fx(m1, {'': torch.quantization.default_qconfig})
        mp2 = prepare_fx(m2, {'': torch.quantization.default_qconfig})
        with self.assertRaises(GraphMatchingException) as ex:
            results = get_matching_subgraph_pairs(mp1, mp2)

    @override_qengines
    def test_nodes_before_cat(self):
        # verify that nodes before cat get matched
        class M(nn.Module):
            def __init__(self):
                super().__init__()

            def forward(self, x0):
                x1 = torch.add(x0, 1.0)
                y1 = torch.add(x0, 1.0)
                x2 = torch.cat([x1, y1])
                return x2

        m = M().eval()
        mp = prepare_fx(m, {'': torch.quantization.default_qconfig})
        # TODO(future PR): prevent the need for copying here, we can copy the
        # modules but should reuse the underlying tensors
        mp_copy = copy.deepcopy(mp)
        mq = convert_fx(mp_copy)
        results = get_matching_subgraph_pairs(mp, mq)

        expected_types = {
            'base_op_torch.cat_0': ((torch.cat, torch.cat), (toq.cat, toq.cat)),
            'base_op_torch.add_0': ((torch.add, torch.add), (toq.add, toq.add)),
            'base_op_torch.add_1': ((torch.add, torch.add), (toq.add, toq.add)),
        }
        self.assert_types_for_matched_subgraph_pairs(results, expected_types, mp, mq)

    @override_qengines
    def test_dict_return_type(self):
        # verify that we can traverse up nodes which return dictionaries
        class M(nn.Module):
            def __init__(self):
                super().__init__()

            def forward(self, x0):
                x1 = torch.add(x0, 1.0)
                y1 = torch.add(x0, 1.0)
                z1 = torch.add(x0, 1.0)
                a1 = {'x1': x1, 'y1': (y1,), 'z1': [{'key': (z1,)}]}
                return a1

        m = M().eval()
        mp = prepare_fx(m, {'': torch.quantization.default_qconfig})
        # TODO(future PR): prevent the need for copying here, we can copy the
        # modules but should reuse the underlying tensors
        mp_copy = copy.deepcopy(mp)
        mq = convert_fx(mp_copy)
        results = get_matching_subgraph_pairs(mp, mq)

        expected_types = {
            'base_op_torch.add_0': ((torch.add, torch.add), (toq.add, toq.add)),
            'base_op_torch.add_1': ((torch.add, torch.add), (toq.add, toq.add)),
            'base_op_torch.add_2': ((torch.add, torch.add), (toq.add, toq.add)),
        }
        self.assert_types_for_matched_subgraph_pairs(results, expected_types, mp, mq)

<<<<<<< HEAD
    @override_qengines
    def test_nodes_with_equal_types_do_not_get_matched(self):
        # verifies that by default, nodes with equivalent types do not get matched.
        # This is important for user defined types, for which we do not know
        # the weight extraction functions or input type. In the future, this can
        # be made configurable.
=======
    @skipIfNoFBGEMM
    def test_nodes_with_equal_types_get_matched(self):
>>>>>>> 0a541e23
        class M(nn.Module):
            def __init__(self):
                super().__init__()
                self.conv1 = nn.Conv2d(1, 1, 1)
                self.conv2 = nn.Conv2d(1, 1, 1)

            def forward(self, x):
                x = self.conv1(x)
                x = self.conv2(x)
                x = torch.mul(x, x)
                x = torch.sigmoid(x)
                x = F.relu(x)
                return x

        m = M().eval()
        # prevent conv2 from getting quantized, so we can test
        # modules with equal types
        qconfig_dict = {
            '': torch.quantization.default_qconfig,
            'module_name': [('conv2', None)],
        }
        mp = prepare_fx(m, qconfig_dict)
        mp_copy = copy.deepcopy(mp)
        mq = convert_fx(mp_copy)
        results = get_matching_subgraph_pairs(mp, mq)

<<<<<<< HEAD
        # Conv2 should not be matched because we disabled quantization for it,
        # so its type is the same in mp and mq. sigmoid and relu should not be
        # matched because they use the same function in mp and mq.
=======
        # all of these should be matched
>>>>>>> 0a541e23
        expected_types = {
            'base_op_torch.nn.Conv2d_1':
                ((nn.Conv2d, nn.Conv2d), (nnq.Conv2d, nnq.Conv2d)),
            'base_op_torch.nn.Conv2d_0':
                ((nn.Conv2d, nn.Conv2d), (nn.Conv2d, nn.Conv2d)),
            'base_op_torch.mul_0': ((torch.mul, torch.mul), (toq.mul, toq.mul)),
<<<<<<< HEAD
=======
            'base_op_torch.relu_0': ((F.relu, F.relu), (F.relu, F.relu)),
            'base_op_torch.sigmoid_0':
                ((torch.sigmoid, torch.sigmoid), (torch.sigmoid, torch.sigmoid)),
>>>>>>> 0a541e23
        }
        self.assert_types_for_matched_subgraph_pairs(results, expected_types, mp, mq)

    def test_op_relationship_mapping(self):
        """
        Tests that the mapping of op relationships is complete.
        """
        base_name_to_sets_of_related_ops = get_base_name_to_sets_of_related_ops()
        type_a_related_to_b = \
            get_type_a_related_to_b(base_name_to_sets_of_related_ops)

        # 1. check static quant module mappings
        static_quant_mod_mappings = get_default_static_quant_module_mappings()
        for fp32_type, int8_type in static_quant_mod_mappings.items():
            # skip quants and dequants, for the purposes of Numerical Suite
            types_to_skip = (
                torch.quantization.QuantStub,
                torch.quantization.DeQuantStub,
                nnq.FloatFunctional,
            )
            if fp32_type in types_to_skip:
                continue

            # verify relatedness
            in_type_a_related_to_b = \
                (fp32_type, int8_type) in type_a_related_to_b
            self.assertTrue(
                in_type_a_related_to_b,
                f"{fp32_type} and {int8_type} need a relationship mapping")

        # 2. check static quant op mappings
        static_quant_fun_mappings = get_default_float_to_quantized_operator_mappings()
        for fp32_type, int8_type in static_quant_fun_mappings.items():
            # verify relatedness
            in_type_a_related_to_b = \
                (fp32_type, int8_type) in type_a_related_to_b
            self.assertTrue(
                in_type_a_related_to_b,
                f"{fp32_type} and {int8_type} need a relationship mapping")

        # 3. check dynamic quant mappings
        dynamic_quant_mappings = get_default_dynamic_quant_module_mappings()
        for fp32_type, int8_type in dynamic_quant_mappings.items():
            # TODO(future PR): enable correct weight extraction for these
            # and remove from this list.
            types_to_skip = (
                nn.GRUCell,
                nn.GRU,
                nn.LSTMCell,
                nn.RNNCell,
            )
            if fp32_type in types_to_skip:
                continue
            # verify relatedness
            in_type_a_related_to_b = \
                (fp32_type, int8_type) in type_a_related_to_b
            self.assertTrue(
                in_type_a_related_to_b,
                f"{fp32_type} and {int8_type} need a relationship mapping")

        # 4. go through the ops mapped to each QuantizeHandler type, and verify
        # correctness.
        def _op_in_base_sets_of_related_ops(op):
            for name, ops in base_name_to_sets_of_related_ops.items():
                if op in ops:
                    return True
            return False

        default_quant_patterns = get_default_quant_patterns()
        for pattern, qhandler_cls in default_quant_patterns.items():
            base_op = None
            if isinstance(pattern, tuple):
                base_op = pattern[-1]
            elif isinstance(pattern, str):
                # TODO(future PR): add handling for these
                continue
            else:
                base_op = pattern

            qhandler_cls_all_ops_quantizeable = [
                qp.CatQuantizeHandler,
                qp.ConvReluQuantizeHandler,
                qp.LinearReLUQuantizeHandler,
                qp.BatchNormQuantizeHandler,
                qp.EmbeddingQuantizeHandler,
                qp.RNNDynamicQuantizeHandler,
                qp.ELUQuantizeHandler,
            ]

            qhandler_cls_quant_op_same_signature = [
                qp.FixedQParamsOpQuantizeHandler,
                qp.CopyNodeQuantizeHandler,
            ]

            if qhandler_cls == qp.BinaryOpQuantizeHandler:
                # these ops do not have quantized equivalents
                ops_to_skip = [
                    torch.bmm,
                    torch.sum,
                    torch.div,
                    torch.sub,
                    operator.truediv,
                    operator.sub
                ]
                if base_op in ops_to_skip:
                    continue
                self.assertTrue(
                    _op_in_base_sets_of_related_ops(base_op),
                    f"{base_op} not in sets of related ops")
            elif qhandler_cls == qp.RNNDynamicQuantizeHandler:
                # TODO(future PR): add support for all classes in
                # RNNDynamicQuantizeHandler
                pass
            elif qhandler_cls == qp.DefaultNodeQuantizeHandler:
                ops_to_skip = [
                    torch.nn.SiLU,
                    torch.nn.functional.silu,
                ]
                if base_op in ops_to_skip:
                    continue
                self.assertTrue(
                    _op_in_base_sets_of_related_ops(base_op),
                    f"{base_op} not in sets of related ops")
            elif qhandler_cls in qhandler_cls_quant_op_same_signature:
                # these ops use the same op signature for fp32 and quantized
                # tensors
                pass
            elif qhandler_cls in qhandler_cls_all_ops_quantizeable:
                self.assertTrue(
                    _op_in_base_sets_of_related_ops(base_op),
                    f"{base_op} not in sets of related ops")
            else:
                raise AssertionError(
                    f"handing for {qhandler_cls} not implemented")


class TestFXGraphMatcherModels(QuantizationTestCase):

    @override_qengines
    @skip_if_no_torchvision
    def test_mobilenet_v2(self):
        # verify that mobilenetv2 graph is able to be matched
        import torchvision
        m = torchvision.models.__dict__['mobilenet_v2'](pretrained=False).eval().float()
        mp = prepare_fx(m, {'': torch.quantization.default_qconfig})
        # TODO(future PR): prevent the need for copying here, we can copy the
        # modules but should reuse the underlying tensors
        mp_copy = copy.deepcopy(mp)
        mq = convert_fx(mp_copy)
        # assume success if no exceptions
        results = get_matching_subgraph_pairs(mp, mq)

    @override_qengines
    @skip_if_no_torchvision
    def test_mobilenet_v2_qat(self):
        # verify that mobilenetv2 graph is able to be matched
        import torchvision
        m = torchvision.models.__dict__['mobilenet_v2'](pretrained=False).float()
        mp = prepare_qat_fx(m, {'': torch.quantization.get_default_qat_qconfig('fbgemm')})
        # TODO(future PR): prevent the need for copying here, we can copy the
        # modules but should reuse the underlying tensors
        mp_copy = copy.deepcopy(mp)
        mq = convert_fx(mp_copy)
        # assume success if no exceptions
        results = get_matching_subgraph_pairs(mp, mq)


class FXNumericSuiteQuantizationTestCase(QuantizationTestCase):
    def _test_extract_weights(
        self, m, results_len=0, qconfig_dict=None, prepare_fn=prepare_fx
    ):
        if qconfig_dict is None:
            qconfig_dict = {'': torch.quantization.default_qconfig}
        mp = prepare_fn(m, qconfig_dict)
        # TODO(future PR): prevent the need for copying here, we can copy the
        # modules but should reuse the underlying tensors
        mp_copy = copy.deepcopy(mp)
        mq = convert_fx(mp_copy)

        # test both the public API as well as the internal GraphModule API
        for extract_weights_fun in (extract_weights, _extract_weights_impl):
            results = extract_weights_fun('fp32_prepared', mp, 'int8', mq)
            self.assertTrue(
                len(results) == results_len,
                f"expected len {results_len}, got len {len(results)}")
            self.assert_ns_compare_dict_valid(results)
            return results

    def _test_match_activations(
        self, m, data, prepared_expected_node_occurrence=None, results_len=0,
        should_log_inputs=False,
        qconfig_dict=None,
        skip_scripting=False,
        prepare_fn=prepare_fx,
    ):
        if qconfig_dict is None:
            qconfig_dict = {'': torch.quantization.default_qconfig}
        if prepare_fn == prepare_fx:
            m.eval()
        else:
            m.train()
        mp = prepare_fn(m, qconfig_dict)
        mp(*data)
        # TODO(future PR): prevent the need for copying here, we can copy the
        # modules but should reuse the underlying tensors
        mp_copy = copy.deepcopy(mp)
        mq = convert_fx(mp_copy)

        mp_ns, mq_ns = add_loggers(
            'fp32_prepared', mp, 'int8', mq, OutputLogger,
            should_log_inputs=should_log_inputs)

        if prepared_expected_node_occurrence:
            self.checkGraphModuleNodes(
                mp_ns, expected_node_occurrence=prepared_expected_node_occurrence)
            self.checkGraphModuleNodes(
                mq_ns, expected_node_occurrence=prepared_expected_node_occurrence)

        if not skip_scripting:
            mp_ns = torch.jit.script(mp_ns)
            mq_ns = torch.jit.script(mq_ns)

        # calibrate
        mp_ns(*data)
        mq_ns(*data)

        # check activation result correctness
        act_compare_dict = extract_logger_info(mp_ns, mq_ns, OutputLogger)
        self.assertTrue(
            len(act_compare_dict) == results_len,
            f"expected len {results_len}, got len {len(act_compare_dict)}")
        self.assert_ns_compare_dict_valid(act_compare_dict)
        return act_compare_dict

    def _test_match_shadow_activations(
        self, m, data, prepared_expected_node_occurrence=None, results_len=0,
        should_log_inputs=False, qconfig_dict=None, skip_scripting=False,
        prepare_fn=prepare_fx,
    ):
        if qconfig_dict is None:
            qconfig_dict = {'': torch.quantization.default_qconfig}
        if prepare_fn == prepare_fx:
            m.eval()
        else:
            m.train()
        mp = prepare_fn(m, qconfig_dict)
        mp(*data)
        # TODO(future PR): prevent the need for copying here, we can copy the
        # modules but should reuse the underlying tensors
        mp_copy = copy.deepcopy(mp)
        mq = convert_fx(mp_copy)

        mp_shadows_mq = add_shadow_loggers(
            'fp32_prepared', mp, 'int8', mq, OutputLogger,
            should_log_inputs=should_log_inputs)

        if prepared_expected_node_occurrence:
            self.checkGraphModuleNodes(
                mp_shadows_mq, expected_node_occurrence=prepared_expected_node_occurrence)

        if not skip_scripting:
            mp_shadows_mq = torch.jit.script(mp_shadows_mq)

        # calibrate
        mp_shadows_mq(*data)

        # check activation result correctness
        act_compare_dict = extract_shadow_logger_info(
            mp_shadows_mq, OutputLogger)
        self.assertTrue(
            len(act_compare_dict) == results_len,
            f"expected len {results_len}, got len {len(act_compare_dict)}")
        self.assert_ns_compare_dict_valid(act_compare_dict)
        return act_compare_dict


class TestFXNumericSuiteCoreAPIs(FXNumericSuiteQuantizationTestCase):

    @skipIfNoFBGEMM
<<<<<<< HEAD
    def test_extract_weights_mod(self):

        class M(torch.nn.Module):
            def __init__(self):
                super().__init__()
                # conv1d
                self.conv1d_0 = nn.Conv1d(1, 1, 1)
                # conv1d - relu
                self.conv1d_1 = nn.Conv1d(1, 1, 1)
                self.relu_0 = nn.ReLU()
                # conv2d
                self.conv2d_0 = nn.Conv2d(1, 1, 1)
                # conv2d - relu
                self.conv2d_1 = nn.Conv2d(1, 1, 1)
                self.relu_1 = nn.ReLU()
                # conv3d
                self.conv3d_0 = nn.Conv3d(1, 1, 1)
                # conv3d - relu
                self.conv3d_1 = nn.Conv3d(1, 1, 1)
                self.relu_2 = nn.ReLU()

            def forward(self, x):
                x = self.conv1d_0(x)
                x = self.conv1d_1(x)
                x = self.relu_0(x)
                x = x.reshape(1, 1, 1, 1)
                x = self.conv2d_0(x)
                x = self.conv2d_1(x)
                x = self.relu_1(x)
                x = x.reshape(1, 1, 1, 1, 1)
                x = self.conv3d_0(x)
                x = self.conv3d_1(x)
                x = self.relu_2(x)
                return x

        m = M().eval()
        self._test_extract_weights(m, results_len=6)

    @skipIfNoFBGEMM
    def test_extract_weights_fun(self):
        class M(nn.Module):
            def __init__(self):
                super().__init__()
                self.w = nn.Parameter(torch.empty(4, 4))
                self.b = nn.Parameter(torch.zeros(4))
                torch.nn.init.kaiming_uniform_(self.w, a=math.sqrt(5))
=======
    def test_extract_weights_mod_ptq(self):
        m = AllConvAndLinearFusionModules().eval()
        self._test_extract_weights(m, results_len=14)

    @skipIfNoFBGEMM
    def test_extract_weights_mod_qat(self):
        m = AllConvAndLinearFusionModules().train()
        qconfig_dict = {'': torch.quantization.get_default_qat_qconfig('fbgemm')}
        self._test_extract_weights(
            m, results_len=14, qconfig_dict=qconfig_dict, prepare_fn=prepare_qat_fx)
>>>>>>> 0a541e23

    @skipIfNoFBGEMM
    def test_extract_weights_linear_fun_ptq(self):
        m = LinearReluLinearFunctional().eval()
        self._test_extract_weights(m, results_len=2)

    @skipIfNoFBGEMM
<<<<<<< HEAD
    def test_match_activations_mod(self):
=======
    def test_extract_weights_linear_fun_qat(self):
        m = LinearReluLinearFunctional().train()
        qconfig_dict = {'': torch.quantization.get_default_qat_qconfig('fbgemm')}
        self._test_extract_weights(
            m, results_len=2, qconfig_dict=qconfig_dict, prepare_fn=prepare_qat_fx)

    @skipIfNoFBGEMM
    def test_extract_weights_conv_fun_ptq(self):
        w1d = torch.randn(1, 1, 1)
        w2d = torch.randn(1, 1, 1, 1)
        w3d = torch.randn(1, 1, 1, 1, 1)
        b1d = torch.randn(1)
        b2d = torch.randn(1)
        b3d = torch.randn(1)
        m = AllConvFunctional(w1d, w2d, w3d, b1d, b2d, b3d).eval()
        self._test_extract_weights(m, results_len=6)

    @skipIfNoFBGEMM
    def test_extract_weights_conv_fun_qat(self):
        w1d = torch.randn(1, 1, 1)
        w2d = torch.randn(1, 1, 1, 1)
        w3d = torch.randn(1, 1, 1, 1, 1)
        b1d = torch.randn(1)
        b2d = torch.randn(1)
        b3d = torch.randn(1)
        m = AllConvFunctional(w1d, w2d, w3d, b1d, b2d, b3d).train()
        qconfig_dict = {'': torch.quantization.get_default_qat_qconfig('fbgemm')}
        self._test_extract_weights(
            m, results_len=6, qconfig_dict=qconfig_dict, prepare_fn=prepare_qat_fx)

    @skipIfNoFBGEMM
    def test_extract_weights_dynamic(self):
        # TODO(future PR): add Linear-ReLU, after #55393 is fixed.
        m = nn.Sequential(nn.Linear(1, 1)).eval()
        qconfig_dict = {
            'object_type': [
                (nn.Linear, default_dynamic_qconfig),
            ],
        }
        self._test_extract_weights(m, results_len=1, qconfig_dict=qconfig_dict)

    def _test_match_activations_mod_impl(self, prepare_fn=prepare_fx):
>>>>>>> 0a541e23
        m = nn.Sequential(
            torch.quantization.QuantStub(),
            nn.Conv2d(1, 1, 1),
            nn.Conv2d(1, 1, 1),
        ).eval()
        qconfig_dict = None
        if prepare_fn == prepare_qat_fx:
            qconfig_dict = {'': torch.quantization.get_default_qat_qconfig('fbgemm')}
        expected_occurrence = {
            ns.call_module(OutputLogger): 2,
        }
        self._test_match_activations(
            m, (torch.randn(2, 1, 2, 2),),
            prepared_expected_node_occurrence=expected_occurrence,
            results_len=2, qconfig_dict=qconfig_dict, prepare_fn=prepare_fn)

    @skipIfNoFBGEMM
    def test_match_activations_mod_ptq(self):
        self._test_match_activations_mod_impl(prepare_fn=prepare_fx)

    @skipIfNoFBGEMM
    def test_match_activations_mod_qat(self):
        self._test_match_activations_mod_impl(prepare_fn=prepare_qat_fx)

    def _test_match_activations_fun_impl(self, prepare_fn=prepare_fx):
        m = LinearReluLinearFunctional().eval()
        qconfig_dict = None
        if prepare_fn == prepare_qat_fx:
            qconfig_dict = {'': torch.quantization.get_default_qat_qconfig('fbgemm')}
        expected_occurrence = {
            ns.call_module(OutputLogger): 2,
        }
        self._test_match_activations(
            m, (torch.randn(4, 4),),
            prepared_expected_node_occurrence=expected_occurrence,
            results_len=2, prepare_fn=prepare_fn, qconfig_dict=qconfig_dict)

    @skipIfNoFBGEMM
    def test_match_activations_fun_ptq(self):
        self._test_match_activations_fun_impl(prepare_fn=prepare_fx)

    @skipIfNoFBGEMM
    def test_match_activations_fun_qat(self):
        self._test_match_activations_fun_impl(prepare_fn=prepare_qat_fx)

    def _test_add_shadow_loggers_mod_impl(self, prepare_fn=prepare_fx):
        m = nn.Sequential(
            nn.Conv2d(1, 1, 1),
            nn.Conv2d(1, 1, 1),
        ).eval()
        qconfig_dict = None
        if prepare_fn == prepare_qat_fx:
            qconfig_dict = {'': torch.quantization.get_default_qat_qconfig('fbgemm')}
        res = self._test_match_shadow_activations(
            m, (torch.randn(1, 1, 4, 4),), results_len=2,
            prepare_fn=prepare_fn, qconfig_dict=qconfig_dict)

    @skipIfNoFBGEMM
    def test_add_shadow_loggers_mod_ptq(self):
        self._test_add_shadow_loggers_mod_impl(prepare_fn=prepare_fx)

    @skipIfNoFBGEMM
    def test_add_shadow_loggers_mod_qat(self):
        self._test_add_shadow_loggers_mod_impl(prepare_fn=prepare_qat_fx)

    def _test_add_shadow_loggers_fun_impl(self, prepare_fn=prepare_fx):
        m = LinearReluLinearFunctional()
        qconfig_dict = None
        if prepare_fn == prepare_qat_fx:
            qconfig_dict = {'': torch.quantization.get_default_qat_qconfig('fbgemm')}
        res = self._test_match_shadow_activations(
            m, (torch.randn(4, 4),), results_len=2, prepare_fn=prepare_fn,
            qconfig_dict=qconfig_dict)

    @skipIfNoFBGEMM
    def test_add_shadow_loggers_fun_ptq(self):
        self._test_add_shadow_loggers_fun_impl(prepare_fn=prepare_fx)

    @skipIfNoFBGEMM
    def test_add_shadow_loggers_fun_qat(self):
        self._test_add_shadow_loggers_fun_impl(prepare_fn=prepare_qat_fx)

    @skipIfNoFBGEMM
    def test_add_shadow_loggers_multiple_dtype_casts(self):
        """
        Verifies that for nodes where the first input arg is a list,
        such as `cat`, we insert an individual dtype cast for each
        arg of the list.
        """
        class M(nn.Module):
            def __init__(self):
                super().__init__()

            def forward(self, x):
                x = torch.cat([x, x, x], dim=0)
                return x

        m = M().eval()
        expected_occurrence = {
            # 3 dequantize function calls from the 3 dtype casts for [x, x, x]
            ns.call_function(torch.dequantize): 3,
            # 1 dequantize method call for module output
            ns.call_method("dequantize"): 1,
        }
        self._test_match_shadow_activations(
            m, (torch.randn(4, 4),),
            prepared_expected_node_occurrence=expected_occurrence,
            results_len=1)

    @skipIfNoFBGEMM
    def test_logging_inputs(self):
        """
        Verifies that logging inputs works correctly
        """
        class M(nn.Module):
            def __init__(self):
                super().__init__()
                self.conv = nn.Conv2d(1, 1, 1)

            def forward(self, x):
                x = self.conv(x)
                x = torch.cat([x, x], dim=0)
                return x

        m = M().eval()
        self._test_match_shadow_activations(
            m, (torch.randn(1, 1, 4, 4),),
            results_len=2,
            should_log_inputs=True)

    @skipIfNoFBGEMM
    def test_linear_fp16_weights(self):
        qconfig_dict = {'': torch.quantization.float16_static_qconfig}
        m = LinearReluFunctional().eval()
        self._test_extract_weights(m, results_len=1, qconfig_dict=qconfig_dict)

    @skipIfNoFBGEMM
    def test_linear_fp16_activations(self):
        for should_log_inputs in (True, False):
            qconfig_dict = {'': torch.quantization.float16_static_qconfig}
            m = LinearReluFunctional().eval()
            num_loggers = 2 if should_log_inputs else 1
            expected_occurrence = {
                ns.call_module(OutputLogger): num_loggers,
            }
            res = self._test_match_activations(
                m, (torch.randn(4, 4),),
                prepared_expected_node_occurrence=expected_occurrence,
                results_len=1,
                qconfig_dict=qconfig_dict,
                should_log_inputs=should_log_inputs)

    @skipIfNoFBGEMM
    def test_linear_fp16_shadow_activations(self):
        for should_log_inputs in (True, False):
            qconfig_dict = {'': torch.quantization.float16_static_qconfig}
            m = LinearReluFunctional().eval()
            num_loggers = 4 if should_log_inputs else 2
            expected_occurrence = {
                ns.call_module(OutputLogger): num_loggers,
            }
            res2 = self._test_match_shadow_activations(
                m, (torch.randn(4, 4),),
                prepared_expected_node_occurrence=expected_occurrence,
                results_len=1,
                qconfig_dict=qconfig_dict,
                should_log_inputs=should_log_inputs)

    @skipIfNoFBGEMM
    def test_user_module(self):
        """
        For user defined modules,
        1. weight extraction should not crash
        2. unshadowed activations should have loggers, loggers will only log if
             the output dtype is in the allowlist
        3. shadowed activations should not have loggers
             (since I/O dtype is unknown)
        """
        class UserModule(nn.Module):
            def forward(self, x):
                return x

        class M(nn.Module):
            def __init__(self):
                super().__init__()
                self.linear = nn.Linear(1, 1)
                self.user_module = UserModule()

            def forward(self, x):
                x = self.linear(x)
                x = self.user_module(x)
                return x

        m = M().eval()

        # quantize without tracing through UserModule
        qconfig_dict = {'': torch.quantization.default_qconfig}
        prepare_custom_config_dict = {'non_traceable_module_name': ['user_module']}
        mp = prepare_fx(m, qconfig_dict, prepare_custom_config_dict)
        mp(torch.randn(1, 1, 1))
        mq = convert_fx(copy.deepcopy(mp))

        # weight extraction should not crash
        weights = _extract_weights_impl('fp32_prepared', mp, 'int8', mq)

        # unshadowed activations should have loggers

        # add loggers, without retracing
        # note: converting again because we cannot copy a quantized linear
        mp_ns, mq_ns = _add_loggers_impl(
            'fp32_prepared', copy.deepcopy(mp), 'int8',
            convert_fx(copy.deepcopy(mp)), OutputLogger,
            should_log_inputs=True)
        # both fp32 and int8 models should have 4 loggers each, 2 for I/O
        # of linear, and 2 for I/O of user_module
        unshadowed_expected_occurrence = {
            ns.call_module(OutputLogger): 4,
        }
        self.checkGraphModuleNodes(
            mp_ns, expected_node_occurrence=unshadowed_expected_occurrence)
        self.checkGraphModuleNodes(
            mq_ns, expected_node_occurrence=unshadowed_expected_occurrence)

        # shadowed activations should only have loggers for nodes where
        # the types are known and we can do a dtype cast

        # add shadow loggers, without retracing
        mp_shadows_mq_ns = _add_shadow_loggers_impl(
            'fp32_prepared', mp, 'int8', mq, OutputLogger,
            should_log_inputs=True)
        # 2 loggers for I/O of linear, 0 loggers for I/O of user_module
        shadowed_expected_occurrence = {
            ns.call_module(OutputLogger): 2,
        }
        self.checkGraphModuleNodes(
            mp_shadows_mq_ns, expected_node_occurrence=unshadowed_expected_occurrence)


class TestFXNumericSuiteCoreAPIsModels(FXNumericSuiteQuantizationTestCase):
    """
    Tests numeric suite core APIs on non-toy models.
    """

    @skipIfNoFBGEMM
    def test_compare_weights_conv(self):
        test_cases = (
            (ConvModel(),),
            (ConvBnModel(),),
            (ConvBnReLUModel(),),
        )
        for m, in test_cases:
            m.eval()
            self._test_extract_weights(m, results_len=1)

    @skipIfNoFBGEMM
    def test_compare_weights_linear(self):
        test_cases = (
            (SingleLayerLinearModel(), None),
            (
                SingleLayerLinearDynamicModel(),
                {"object_type": [(nn.Linear, default_dynamic_qconfig)]},
            ),
        )
        for m, qconfig_dict in test_cases:
            m.eval()
            res = self._test_extract_weights(
                m, results_len=1, qconfig_dict=qconfig_dict)

    @skipIfNoFBGEMM
    def test_compare_weights_lstm_dynamic(self):
        qconfig_dict = {"object_type": [(nn.LSTM, default_dynamic_qconfig)]}
        m = LSTMwithHiddenDynamicModel().eval()
        res = self._test_extract_weights(
            m, results_len=1, qconfig_dict=qconfig_dict)

    @skipIfNoFBGEMM
    def test_compare_activations_conv(self):
        test_cases = (
            (ConvModel(),),
            (ConvBnModel(),),
            (ConvBnReLUModel(),),
        )
        for m, in test_cases:
            m.eval()
            res = self._test_match_activations(
                m, (torch.randn(1, 3, 4, 4),), results_len=1)

    @skipIfNoFBGEMM
    def test_compare_activations_linear(self):
        test_cases = (
            (SingleLayerLinearModel(), None),
            (
                SingleLayerLinearDynamicModel(),
                {"object_type": [(nn.Linear, default_dynamic_qconfig)]},
            ),
        )
        for m, qconfig_dict in test_cases:
            m.eval()
            res = self._test_match_activations(
                m, (torch.randn(5, 5),), results_len=1, qconfig_dict=qconfig_dict)

    @skipIfNoFBGEMM
    def test_compare_activations_lstm_dynamic(self):
        qconfig_dict = {"object_type": [(nn.LSTM, default_dynamic_qconfig)]}
        m = LSTMwithHiddenDynamicModel().eval()
        lstm_input = torch.rand((1, 1, 2))
        lstm_hidden = (torch.rand(1, 1, 2), torch.rand(1, 1, 2))
        # TODO(future PR): enable scripting (quant prepared LSTM not scriptable)
        res = self._test_match_activations(
            m, (lstm_input, lstm_hidden), results_len=1, qconfig_dict=qconfig_dict,
            skip_scripting=True)

    @skipIfNoFBGEMM
    def test_compare_shadow_activations_conv(self):
        test_cases = (
            (ConvModel(),),
            (ConvBnModel(),),
            (ConvBnReLUModel(),),
        )
        for m, in test_cases:
            m.eval()
            res = self._test_match_shadow_activations(
                m, (torch.randn(1, 3, 4, 4),), results_len=1)

    @skipIfNoFBGEMM
    def test_compare_shadow_activations_linear(self):
        test_cases = (
            (SingleLayerLinearModel(), None),
            (
                SingleLayerLinearDynamicModel(),
                {"object_type": [(nn.Linear, default_dynamic_qconfig)]},
            ),
        )
        for m, qconfig_dict in test_cases:
            m.eval()
            res = self._test_match_shadow_activations(
                m, (torch.randn(5, 5),), results_len=1, qconfig_dict=qconfig_dict)

    @skipIfNoFBGEMM
    def test_compare_shadow_activations_lstm_dynamic(self):
        qconfig_dict = {"object_type": [(nn.LSTM, default_dynamic_qconfig)]}
        m = LSTMwithHiddenDynamicModel().eval()
        lstm_input = torch.rand((1, 1, 2))
        lstm_hidden = (torch.rand(1, 1, 2), torch.rand(1, 1, 2))
        # TODO(future PR): enable scripting (quant prepared LSTM not scriptable)
        res = self._test_match_shadow_activations(
            m, (lstm_input, lstm_hidden), results_len=1, qconfig_dict=qconfig_dict,
            skip_scripting=True)

    @skipIfNoFBGEMM
    def test_sparsenn_compare_activations(self):
        for should_log_inputs in (True, False):
            sparse_nn = SparseNNModel().eval()
            idx = torch.LongTensor([1, 2, 4, 5, 4, 3, 2, 9])
            offsets = torch.LongTensor([0, 4])
            x = torch.randn(2, 4)
            self._test_match_activations(
                sparse_nn, (idx, offsets, x),
                results_len=5,
                should_log_inputs=should_log_inputs)

    @skipIfNoFBGEMM
    def test_sparsenn_shadow(self):
        for should_log_inputs in (True, False):
            sparse_nn = SparseNNModel().eval()
            idx = torch.LongTensor([1, 2, 4, 5, 4, 3, 2, 9])
            offsets = torch.LongTensor([0, 4])
            x = torch.randn(2, 4)
            self._test_match_shadow_activations(
                sparse_nn, (idx, offsets, x),
                results_len=4,
                should_log_inputs=should_log_inputs)<|MERGE_RESOLUTION|>--- conflicted
+++ resolved
@@ -388,17 +388,8 @@
         }
         self.assert_types_for_matched_subgraph_pairs(results, expected_types, mp, mq)
 
-<<<<<<< HEAD
-    @override_qengines
-    def test_nodes_with_equal_types_do_not_get_matched(self):
-        # verifies that by default, nodes with equivalent types do not get matched.
-        # This is important for user defined types, for which we do not know
-        # the weight extraction functions or input type. In the future, this can
-        # be made configurable.
-=======
     @skipIfNoFBGEMM
     def test_nodes_with_equal_types_get_matched(self):
->>>>>>> 0a541e23
         class M(nn.Module):
             def __init__(self):
                 super().__init__()
@@ -425,25 +416,16 @@
         mq = convert_fx(mp_copy)
         results = get_matching_subgraph_pairs(mp, mq)
 
-<<<<<<< HEAD
-        # Conv2 should not be matched because we disabled quantization for it,
-        # so its type is the same in mp and mq. sigmoid and relu should not be
-        # matched because they use the same function in mp and mq.
-=======
         # all of these should be matched
->>>>>>> 0a541e23
         expected_types = {
             'base_op_torch.nn.Conv2d_1':
                 ((nn.Conv2d, nn.Conv2d), (nnq.Conv2d, nnq.Conv2d)),
             'base_op_torch.nn.Conv2d_0':
                 ((nn.Conv2d, nn.Conv2d), (nn.Conv2d, nn.Conv2d)),
             'base_op_torch.mul_0': ((torch.mul, torch.mul), (toq.mul, toq.mul)),
-<<<<<<< HEAD
-=======
             'base_op_torch.relu_0': ((F.relu, F.relu), (F.relu, F.relu)),
             'base_op_torch.sigmoid_0':
                 ((torch.sigmoid, torch.sigmoid), (torch.sigmoid, torch.sigmoid)),
->>>>>>> 0a541e23
         }
         self.assert_types_for_matched_subgraph_pairs(results, expected_types, mp, mq)
 
@@ -630,7 +612,6 @@
                 len(results) == results_len,
                 f"expected len {results_len}, got len {len(results)}")
             self.assert_ns_compare_dict_valid(results)
-            return results
 
     def _test_match_activations(
         self, m, data, prepared_expected_node_occurrence=None, results_len=0,
@@ -723,54 +704,6 @@
 class TestFXNumericSuiteCoreAPIs(FXNumericSuiteQuantizationTestCase):
 
     @skipIfNoFBGEMM
-<<<<<<< HEAD
-    def test_extract_weights_mod(self):
-
-        class M(torch.nn.Module):
-            def __init__(self):
-                super().__init__()
-                # conv1d
-                self.conv1d_0 = nn.Conv1d(1, 1, 1)
-                # conv1d - relu
-                self.conv1d_1 = nn.Conv1d(1, 1, 1)
-                self.relu_0 = nn.ReLU()
-                # conv2d
-                self.conv2d_0 = nn.Conv2d(1, 1, 1)
-                # conv2d - relu
-                self.conv2d_1 = nn.Conv2d(1, 1, 1)
-                self.relu_1 = nn.ReLU()
-                # conv3d
-                self.conv3d_0 = nn.Conv3d(1, 1, 1)
-                # conv3d - relu
-                self.conv3d_1 = nn.Conv3d(1, 1, 1)
-                self.relu_2 = nn.ReLU()
-
-            def forward(self, x):
-                x = self.conv1d_0(x)
-                x = self.conv1d_1(x)
-                x = self.relu_0(x)
-                x = x.reshape(1, 1, 1, 1)
-                x = self.conv2d_0(x)
-                x = self.conv2d_1(x)
-                x = self.relu_1(x)
-                x = x.reshape(1, 1, 1, 1, 1)
-                x = self.conv3d_0(x)
-                x = self.conv3d_1(x)
-                x = self.relu_2(x)
-                return x
-
-        m = M().eval()
-        self._test_extract_weights(m, results_len=6)
-
-    @skipIfNoFBGEMM
-    def test_extract_weights_fun(self):
-        class M(nn.Module):
-            def __init__(self):
-                super().__init__()
-                self.w = nn.Parameter(torch.empty(4, 4))
-                self.b = nn.Parameter(torch.zeros(4))
-                torch.nn.init.kaiming_uniform_(self.w, a=math.sqrt(5))
-=======
     def test_extract_weights_mod_ptq(self):
         m = AllConvAndLinearFusionModules().eval()
         self._test_extract_weights(m, results_len=14)
@@ -781,7 +714,6 @@
         qconfig_dict = {'': torch.quantization.get_default_qat_qconfig('fbgemm')}
         self._test_extract_weights(
             m, results_len=14, qconfig_dict=qconfig_dict, prepare_fn=prepare_qat_fx)
->>>>>>> 0a541e23
 
     @skipIfNoFBGEMM
     def test_extract_weights_linear_fun_ptq(self):
@@ -789,9 +721,6 @@
         self._test_extract_weights(m, results_len=2)
 
     @skipIfNoFBGEMM
-<<<<<<< HEAD
-    def test_match_activations_mod(self):
-=======
     def test_extract_weights_linear_fun_qat(self):
         m = LinearReluLinearFunctional().train()
         qconfig_dict = {'': torch.quantization.get_default_qat_qconfig('fbgemm')}
@@ -834,7 +763,6 @@
         self._test_extract_weights(m, results_len=1, qconfig_dict=qconfig_dict)
 
     def _test_match_activations_mod_impl(self, prepare_fn=prepare_fx):
->>>>>>> 0a541e23
         m = nn.Sequential(
             torch.quantization.QuantStub(),
             nn.Conv2d(1, 1, 1),
@@ -964,6 +892,27 @@
             m, (torch.randn(1, 1, 4, 4),),
             results_len=2,
             should_log_inputs=True)
+
+    @skipIfNoFBGEMM
+    def test_ops_with_same_fp32_and_int8_signature(self):
+        """
+        Verifies that we can match pairs of ops which have the same aten
+        signature for fp32 and int8 tensors.
+        """
+        class M(nn.Module):
+            def __init__(self):
+                super().__init__()
+                self.max_pool_2d = nn.MaxPool2d(2)
+
+            def forward(self, x):
+                x = self.max_pool_2d(x)
+                x = F.relu(x)
+                return x
+
+        m = M().eval()
+        self._test_match_activations(
+            m, (torch.randn(1, 1, 2, 2),),
+            results_len=2)
 
     @skipIfNoFBGEMM
     def test_linear_fp16_weights(self):
