--- conflicted
+++ resolved
@@ -20,7 +20,7 @@
         ISSUE_NUMBER: ${{ github.event.issue.number }}
       run: |
         set -eux
-        if [[ "${{ github.event_name }}" == "pull_request_target" ]]; then
+        if [[ "$EVENT_NAME" == "pull_request_target" ]]; then
           TITLE="${PR_TITLE}"
           ISSUE_NUMBER="${PR_NUMBER}"
         else
@@ -29,14 +29,6 @@
         fi
         echo ::set-output name=TITLE::"${TITLE}"
         echo ::set-output name=ISSUE_NUMBER::"${ISSUE_NUMBER}"
-<<<<<<< HEAD
-      env:
-        PR_TITLE: ${{ github.event.pull_request.title }}
-        PR_NUMBER: ${{ github.event.pull_request.number }}
-        ISSUE_TITLE: ${{ github.event.issue.title }}
-        ISSUE_NUMBER: ${{ github.event.issue.number }}
-=======
->>>>>>> 98933866
     - name: Auto-label ROCm
       env:
         GITHUB_TOKEN: ${{ secrets.GITHUB_TOKEN }}
