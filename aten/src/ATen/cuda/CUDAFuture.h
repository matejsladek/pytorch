#pragma once

#include <functional>
#include <vector>

#include <ATen/core/ivalue.h>
#include <ATen/core/ivalue_inl.h>
#include <ATen/cuda/CUDAEvent.h>
#include <c10/core/Device.h>
#include <c10/macros/Export.h>
#include <c10/util/intrusive_ptr.h>

namespace at {
namespace cuda {

struct TORCH_CUDA_CPP_API CUDAFuture final : at::ivalue::Future {
 public:
<<<<<<< HEAD
  // FIXME Remove the c10::optional once the TensorPipe agent can provide this.
  explicit CUDAFuture(
      at::TypePtr type,
      c10::optional<std::vector<c10::DeviceIndex>> devices = nullopt);
=======
  explicit CUDAFuture(at::TypePtr type);
>>>>>>> 57cba8e6

  c10::intrusive_ptr<Future> createInstance(at::TypePtr type) override;

 protected:
  void preMarkCompletedHook(
      const at::IValue& value,
      c10::optional<std::vector<std::reference_wrapper<const at::DataPtr>>>
          dataPtrs) override;

  std::function<void(void)> wrapCallback(
      std::function<void(void)> callback) override;

  void postWaitHook(const at::IValue& value) override;

 private:
  // The device that was current when markCompleted was called, which we'll
  // restore when invoking callbacks.
  c10::DeviceIndex currentDevice_;

  // The events that correspond to the completion of the async I/O kernels. They
  // are recorded on the appropriate streams when the future is marked completed
  // and can then be queried/waited/blocked on. There is one event for each
  // distinct device on which the value's tensors reside.
  std::vector<at::cuda::CUDAEvent> cudaEvents_;

  // A cached version of the data ptrs extracted from the value when the future
  // is first marked completed.
  std::vector<std::reference_wrapper<const at::DataPtr>> dataPtrs_;

  // The bounding set of devices that this future, and any of its children, is
  // allowed to use. This is a superset of the set of devices used by the events
  // above. We need this to know what streams (for which devices) to set as
  // current when invoking a callback, thus allowing the callback to use devices
  // that the parent future didn't use. This field is set to the value provided
  // in the constructor and will be "inherited" by all child futures.
  // FIXME Remove the c10::optional once the TensorPipe agent can provide this.
  const c10::optional<std::vector<c10::DeviceIndex>> devices_;
};

} // namespace cuda
} // namespace at<|MERGE_RESOLUTION|>--- conflicted
+++ resolved
@@ -15,14 +15,7 @@
 
 struct TORCH_CUDA_CPP_API CUDAFuture final : at::ivalue::Future {
  public:
-<<<<<<< HEAD
-  // FIXME Remove the c10::optional once the TensorPipe agent can provide this.
-  explicit CUDAFuture(
-      at::TypePtr type,
-      c10::optional<std::vector<c10::DeviceIndex>> devices = nullopt);
-=======
-  explicit CUDAFuture(at::TypePtr type);
->>>>>>> 57cba8e6
+  CUDAFuture(at::TypePtr type, std::vector<c10::DeviceIndex> devices);
 
   c10::intrusive_ptr<Future> createInstance(at::TypePtr type) override;
 
@@ -58,8 +51,7 @@
   // current when invoking a callback, thus allowing the callback to use devices
   // that the parent future didn't use. This field is set to the value provided
   // in the constructor and will be "inherited" by all child futures.
-  // FIXME Remove the c10::optional once the TensorPipe agent can provide this.
-  const c10::optional<std::vector<c10::DeviceIndex>> devices_;
+  const std::vector<c10::DeviceIndex> devices_;
 };
 
 } // namespace cuda
