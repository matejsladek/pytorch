--- conflicted
+++ resolved
@@ -47,11 +47,7 @@
 }
 
 #define FOREACH_BINARY_OP_SCALAR(NAME, OP, DIVISION_OP)                                             \
-<<<<<<< HEAD
-void foreach_tensor_##NAME##_scalar_kernel_cuda_(TensorList tensors, Scalar scalar) {               \
-=======
 void foreach_tensor_##NAME##_scalar_kernel_cuda_(TensorList tensors, const Scalar& scalar) {               \
->>>>>>> e8e570e9
     check_foreach_api_restrictions(tensors);                                                        \
     if (!can_use_fast_route(tensors, scalar, DIVISION_OP)) {                                        \
         return at::native::foreach_tensor_##NAME##_scalar_kernel_slow_(tensors, scalar);            \
@@ -77,11 +73,7 @@
 FOREACH_BINARY_OP_SCALAR(div, std::divides, true);
 
 // In the case of subtraction, we dont allow scalar to be boolean following the torch.sub logic
-<<<<<<< HEAD
-void foreach_tensor_sub_scalar_kernel_cuda_(TensorList tensors, Scalar scalar) {
-=======
 void foreach_tensor_sub_scalar_kernel_cuda_(TensorList tensors, const Scalar& scalar) {
->>>>>>> e8e570e9
     check_foreach_api_restrictions(tensors);
     at::native::sub_check(tensors[0], scalar);
 
@@ -92,11 +84,7 @@
     foreach_binary_op_<std::minus>(tensors, scalar);
 }
 
-<<<<<<< HEAD
-std::vector<Tensor> foreach_tensor_sub_scalar_kernel_cuda(TensorList tensors, Scalar scalar) {
-=======
 std::vector<Tensor> foreach_tensor_sub_scalar_kernel_cuda(TensorList tensors, const Scalar& scalar) {
->>>>>>> e8e570e9
     check_foreach_api_restrictions(tensors);
     at::native::sub_check(tensors[0], scalar);
 
