--- conflicted
+++ resolved
@@ -41,19 +41,7 @@
   });
 }
 
-<<<<<<< HEAD
-void exp2_kernel_cuda(TensorIteratorBase& iter) {
-  AT_DISPATCH_FLOATING_TYPES_AND_HALF(iter.common_dtype(), "exp2_cuda", [&]() {
-    gpu_kernel(iter, [] GPU_LAMBDA(scalar_t a) -> scalar_t {
-      return ::exp2(a);
-    });
-  });
-}
-
 void expm1_kernel_cuda(TensorIteratorBase& iter) {
-=======
-void expm1_kernel_cuda(TensorIterator& iter) {
->>>>>>> 49e5e284
   AT_DISPATCH_FLOATING_TYPES_AND_HALF(iter.common_dtype(), "expm1_cuda", [&]() {
     gpu_kernel(iter, []GPU_LAMBDA(scalar_t a) -> scalar_t {
       return ::expm1(a);
@@ -61,17 +49,6 @@
   });
 }
 
-<<<<<<< HEAD
-void i0_kernel_cuda(TensorIteratorBase& iter) {
-  AT_DISPATCH_FLOATING_TYPES_AND2(ScalarType::Half, ScalarType::BFloat16, iter.dtype(), "i0_cuda", [&]() {
-    gpu_kernel(iter, []GPU_LAMBDA(scalar_t a) -> scalar_t {
-      return calc_i0(a);
-    });
-  });
-}
-
-=======
->>>>>>> 49e5e284
 // We manually overload rsqrt because std::rsqrt does not work with complex types.
 template<typename scalar_t>
 __host__ __device__ static inline scalar_t rsqrt_wrapper(scalar_t v) {
@@ -102,85 +79,7 @@
   });
 }
 
-<<<<<<< HEAD
-void sigmoid_kernel_cuda(TensorIteratorBase& iter) {
-  AT_DISPATCH_FLOATING_TYPES_AND2(at::ScalarType::Half, at::ScalarType::BFloat16, iter.common_dtype(), "sigmoid_cuda", [&]() {
-    gpu_kernel(iter, []GPU_LAMBDA(scalar_t a) -> scalar_t {
-      scalar_t one = scalar_t(1);
-      return  one / (one + std::exp(- a));
-    });
-  });
-}
-
-void sinc_kernel_cuda(TensorIteratorBase& iter) {
-  AT_DISPATCH_FLOATING_AND_COMPLEX_TYPES_AND1(ScalarType::Half, iter.common_dtype(), "sinc_cuda", [&]() {
-    gpu_kernel(iter, []GPU_LAMBDA(scalar_t a) -> scalar_t {
-      if (a == scalar_t(0)) {
-        return scalar_t(1);
-      } else {
-        // NVCC says constexpr var is not accessible from device
-        scalar_t product = c10::detail::pi<scalar_t>() * a;
-        return std::sin(product) / product;
-      }
-    });
-  });
-}
-
-void logit_kernel_cuda(TensorIteratorBase& iter, const Scalar& eps_scalar) {
-  AT_DISPATCH_FLOATING_TYPES_AND2(
-      at::ScalarType::Half,
-      at::ScalarType::BFloat16,
-      iter.common_dtype(),
-      "logit_cuda",
-      [&]() {
-        using T_ACC = acc_type<scalar_t, true>;
-        const T_ACC eps = eps_scalar.to<T_ACC>();
-        if (eps < T_ACC(0)) {
-          gpu_kernel(iter, [] GPU_LAMBDA(scalar_t x) -> scalar_t {
-            const T_ACC x_acc = static_cast<T_ACC>(x);
-            return c10::cuda::compat::log(x_acc / (T_ACC(1) - x_acc));
-          });
-        } else {
-          const T_ACC lo = eps;
-          const T_ACC hi = T_ACC(1) - eps;
-          gpu_kernel(
-              iter, [lo, hi] GPU_LAMBDA(scalar_t x) -> scalar_t {
-                const T_ACC x_acc = static_cast<T_ACC>(x);
-                T_ACC z = x_acc < lo ? lo : (x_acc > hi ? hi : x_acc);
-                return c10::cuda::compat::log(z / (T_ACC(1) - z));
-              });
-        }
-      });
-}
-
-void erf_kernel_cuda(TensorIteratorBase& iter) {
-  AT_DISPATCH_FLOATING_TYPES_AND2(at::ScalarType::Half, at::ScalarType::BFloat16, iter.common_dtype(), "erf_cuda", [&]() {
-    gpu_kernel(iter, []GPU_LAMBDA(scalar_t a) -> scalar_t {
-      return ::erf(a);
-    });
-  });
-}
-
-void erfc_kernel_cuda(TensorIteratorBase& iter) {
-  AT_DISPATCH_FLOATING_TYPES_AND_HALF(iter.common_dtype(), "erfc_cuda", [&]() {
-    gpu_kernel(iter, []GPU_LAMBDA(scalar_t a) -> scalar_t {
-      return ::erfc(a);
-    });
-  });
-}
-
-void erfinv_kernel_cuda(TensorIteratorBase& iter) {
-  AT_DISPATCH_FLOATING_TYPES_AND_HALF(iter.common_dtype(), "erfinv_cuda", [&]() {
-    gpu_kernel(iter, []GPU_LAMBDA(scalar_t a) -> scalar_t {
-      return ::erfinv(a);
-    });
-  });
-}
-
 void clamp_kernel_cuda(TensorIteratorBase& iter, const Scalar& min_value, const Scalar& max_value) {
-=======
-void clamp_kernel_cuda(TensorIterator& iter, const Scalar& min_value, const Scalar& max_value) {
->>>>>>> 49e5e284
   AT_DISPATCH_ALL_TYPES_AND2(kHalf, kBFloat16, iter.dtype(), "clamp_cuda", [&]() {
     auto lower = min_value.to<scalar_t>();
     auto upper = max_value.to<scalar_t>();
@@ -249,45 +148,7 @@
   });
 }
 
-<<<<<<< HEAD
-void kaiser_window_kernel_cuda(TensorIteratorBase& iter, int64_t window_length, double beta_){
-  AT_DISPATCH_FLOATING_TYPES_AND2(ScalarType::Half, ScalarType::BFloat16, iter.dtype(), "kaiser_window_cuda", [&](){
-    using T_ACC = acc_type<scalar_t, true>;
-    const T_ACC inv_alpha = static_cast<T_ACC>(2.0 / (window_length - 1));
-    const T_ACC beta = static_cast<T_ACC>(beta_);
-    const T_ACC inv_i0_beta = 1.0 / calc_i0(beta);
-    gpu_kernel(iter, [=]GPU_LAMBDA(scalar_t a) -> scalar_t {
-      T_ACC x = static_cast<T_ACC>(a) * inv_alpha - 1;
-      T_ACC y = std::max<T_ACC>(0, 1 - x * x);
-      return calc_i0(beta * ::sqrt(y)) * inv_i0_beta;
-    });
-  });
-}
-
-void entr_kernel_cuda(TensorIteratorBase& iter) {
-  AT_DISPATCH_FLOATING_TYPES_AND2(
-      ScalarType::Half,
-      ScalarType::BFloat16,
-      iter.common_dtype(),
-      "entr_cuda",
-      [&]() {
-        gpu_kernel(iter, [=] GPU_LAMBDA(scalar_t x) -> scalar_t {
-          if (at::_isnan(x)) {
-            return x;
-          } else if (x > 0) {
-            return -x * std::log(x);
-          } else if (x == 0) {
-            return 0;
-          }
-          return static_cast<scalar_t>(-INFINITY);
-        });
-      });
-}
-
 void frexp_kernel_cuda(TensorIteratorBase& iter) {
-=======
-void frexp_kernel_cuda(TensorIterator& iter) {
->>>>>>> 49e5e284
 #ifdef __HIP_PLATFORM_HCC__
   // Reference: https://rocmdocs.amd.com/en/latest/ROCm_API_References/HIP-MATH.html
   //            https://github.com/ROCm-Developer-Tools/HIP/issues/2169
@@ -317,11 +178,6 @@
 REGISTER_DISPATCH(clamp_min_stub, &clamp_min_kernel_cuda);
 REGISTER_DISPATCH(clamp_max_stub, &clamp_max_kernel_cuda);
 REGISTER_DISPATCH(nan_to_num_stub, &nan_to_num_kernel_cuda);
-<<<<<<< HEAD
-REGISTER_DISPATCH(kaiser_window_stub, &kaiser_window_kernel_cuda);
-REGISTER_DISPATCH(special_entr_stub, &entr_kernel_cuda);
-=======
->>>>>>> 49e5e284
 REGISTER_DISPATCH(frexp_stub, &frexp_kernel_cuda);
 
 } // namespace native
