--- conflicted
+++ resolved
@@ -164,86 +164,7 @@
 
 DECLARE_DISPATCH(linalg_eig_fn, linalg_eig_stub);
 
-<<<<<<< HEAD
-/*
-  The orgqr function allows reconstruction of an orthogonal (or unitary) matrix Q,
-  from a sequence of elementary reflectors, such as produced by the geqrf function.
-
-  Args:
-  * `self` - Tensor with the directions of the elementary reflectors below the diagonal,
-              it will be overwritten with the result
-  * `tau` - Tensor containing the magnitudes of the elementary reflectors
-  * `infos` - Tensor to store LAPACK's error codes
-  * `n_columns` - The number of columns of Q to be computed
-
-  For further details, please see the LAPACK documentation for ORGQR and UNGQR.
-*/
-template <typename scalar_t>
-inline void apply_orgqr(Tensor& self, const Tensor& tau, Tensor& infos, int64_t n_columns) {
-#ifndef USE_LAPACK
-  TORCH_CHECK(false, "Calling torch.orgqr on a CPU tensor requires compiling ",
-    "PyTorch with LAPACK. Please use PyTorch built with LAPACK support.");
-#else
-  // Some LAPACK implementations might not work well with empty matrices:
-  // workspace query might return lwork as 0, which is not allowed (requirement is lwork >= 1)
-  // We don't need to do any calculations in this case, so let's return early
-  if (self.numel() == 0) {
-    infos.fill_(0);
-    return;
-  }
-
-  using value_t = typename c10::scalar_value_type<scalar_t>::type;
-  auto self_data = self.data_ptr<scalar_t>();
-  auto tau_data = tau.data_ptr<scalar_t>();
-  auto infos_data = infos.data_ptr<int>();
-  auto self_matrix_stride = matrixStride(self);
-  auto tau_stride = tau.size(-1);
-  auto batch_size = batchCount(self);
-  auto m = self.size(-2);
-  auto k = tau.size(-1);
-  auto lda = std::max<int64_t>(1, m);
-
-  // LAPACK's requirement
-  TORCH_INTERNAL_ASSERT(m >= n_columns);
-  TORCH_INTERNAL_ASSERT(n_columns >= k);
-
-  // Run once, first to get the optimum work size.
-  // Since we deal with batches of matrices with the same dimensions, doing this outside
-  // the loop saves (batch_size - 1) workspace queries which would provide the same result
-  // and (batch_size - 1) calls to allocate and deallocate workspace using at::empty()
-  int lwork = -1;
-  scalar_t wkopt;
-  lapackOrgqr<scalar_t>(m, n_columns, k, self_data, lda, tau_data, &wkopt, lwork, &infos_data[0]);
-  lwork = std::max<int>(1, real_impl<scalar_t, value_t>(wkopt));
-  Tensor work = at::empty({lwork}, self.options());
-
-  for (int64_t i = 0; i < batch_size; i++) {
-    scalar_t* self_working_ptr = &self_data[i * self_matrix_stride];
-    scalar_t* tau_working_ptr = &tau_data[i * tau_stride];
-    int* info_working_ptr = &infos_data[i];
-    // now compute the actual Q
-    lapackOrgqr<scalar_t>(m, n_columns, k, self_working_ptr, lda, tau_working_ptr, work.data_ptr<scalar_t>(), lwork, info_working_ptr);
-    if (*info_working_ptr != 0) {
-      return;
-    }
-  }
-#endif
-}
-
-using lstsq_fn = void (*)(
-    const Tensor& /*a*/,
-    Tensor& /*b*/,
-    Tensor& /*rank*/,
-    Tensor& /*singular_values*/,
-    Tensor& /*infos*/,
-    double /*rcond*/,
-    std::string /*driver_name*/);
-DECLARE_DISPATCH(lstsq_fn, lstsq_stub);
-
-using orgqr_fn = Tensor& (*)(Tensor& /*result*/, const Tensor& /*tau*/, Tensor& /*infos*/, int64_t /*n_columns*/);
-=======
 using orgqr_fn = Tensor& (*)(Tensor& /*result*/, const Tensor& /*tau*/, int64_t /*n_columns*/);
->>>>>>> c6177835
 DECLARE_DISPATCH(orgqr_fn, orgqr_stub);
 
 using linalg_eigh_fn = void (*)(
