--- conflicted
+++ resolved
@@ -2,18 +2,12 @@
                                  FunctionSchema, ListType, NativeFunction,
                                  OptionalType, Return, SelfArgument,
                                  TensorOptionsArguments, Type, assert_never)
-<<<<<<< HEAD
-from tools.codegen.api.types import (ArgName, BaseCType, Binding,
-                                     ConstRefCType, CType, MutRefCType,
-                                     OptionalCType, SpecialArgName)
-from tools.codegen import local
-=======
 from tools.codegen.api.types import (ArgName, BaseCType, Binding, ConstRefCType, NamedCType, CType,
                                      MutRefCType, ArrayCType, ListCType, VectorCType, ArrayRefCType,
                                      OptionalCType, TupleCType, SpecialArgName, boolT, scalarT,
                                      tensorListT, dimnameListT, tensorT, voidT,
                                      BaseTypeToCppMapping, intArrayRefT, tensorOptionsT)
->>>>>>> 63dac824
+from tools.codegen import local
 from typing import Optional, Sequence, Union, List, Set
 
 # This file describes the translation of JIT schema to the public C++
@@ -75,13 +69,8 @@
 
     if isinstance(t, BaseType):
         if t.name == BaseTy.Tensor:
-<<<<<<< HEAD
             if mutable and not local.use_const_ref_for_mutable_tensors():
-                return MutRefCType(BaseCType('Tensor', binds))
-=======
-            if mutable:
                 return NamedCType(binds, MutRefCType(BaseCType(tensorT)))
->>>>>>> 63dac824
             else:
                 return NamedCType(binds, ConstRefCType(BaseCType(tensorT)))
         elif t.name == BaseTy.Scalar:
@@ -90,13 +79,8 @@
             raise AssertionError(f"base type should have been value type {t}")
     elif isinstance(t, OptionalType):
         if str(t.elem) == 'Tensor':
-<<<<<<< HEAD
             if mutable and not local.use_const_ref_for_mutable_tensors():
-                return MutRefCType(BaseCType('Tensor', binds))  # TODO: fix this discrepancy
-=======
-            if mutable:
                 return NamedCType(binds, MutRefCType(BaseCType(tensorT)))  # TODO: fix this discrepancy
->>>>>>> 63dac824
             else:
                 return NamedCType(binds, ConstRefCType(OptionalCType(BaseCType(tensorT))))
         elif str(t.elem) == 'Scalar':
@@ -138,14 +122,10 @@
     if isinstance(t, BaseType):
         if t.name == BaseTy.Tensor:
             if mutable:
-<<<<<<< HEAD
                 if local.use_const_ref_for_mutable_tensors():
-                    return 'const Tensor &'
+                    return ConstRefCType(BaseCType(tensorT))
                 else:
-                    return 'Tensor &'
-=======
-                return MutRefCType(BaseCType(tensorT))
->>>>>>> 63dac824
+                    return MutRefCType(BaseCType(tensorT))
             else:
                 return BaseCType(tensorT)
         elif t.name == BaseTy.Scalar:
