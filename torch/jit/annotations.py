--- conflicted
+++ resolved
@@ -4,6 +4,7 @@
 import re
 import builtins
 import torch
+import warnings
 from .._jit_internal import List, Tuple, is_tuple, is_list, Dict, is_dict, Optional, \
     is_optional, _qualified_name, Any, Future, is_future, is_ignored_fn
 from .._jit_internal import BroadcastingList1, BroadcastingList2, BroadcastingList3  # type: ignore
@@ -271,17 +272,29 @@
     # feature request if you find it necessary.
     return torch._C.unify_type_list(ir_types)
 
+def is_tensor(ann):
+
+    if issubclass(ann, torch.Tensor):
+        return True
+
+    if issubclass(ann, (torch.LongTensor, torch.DoubleTensor, torch.FloatTensor,
+                        torch.IntTensor, torch.ShortTensor, torch.HalfTensor,
+                        torch.CharTensor, torch.ByteTensor, torch.BoolTensor)):
+        warnings.warn("TorchScript will treat type annotations of Tensor "
+                      "dtype-specific subtypes as if they are normal Tensors. "
+                      "dtype constraints are not enforced in compilation either.")
+        return True
+
+    return False
+
+
 
 def try_ann_to_type(ann, loc):
     if ann is inspect.Signature.empty:
         return TensorType.getInferred()
-<<<<<<< HEAD
-    if inspect.isclass(ann) and issubclass(ann, torch.Tensor):
-=======
     if ann is None:
         return NoneType.get()
     if inspect.isclass(ann) and is_tensor(ann):
->>>>>>> 98933866
         return TensorType.get()
     if is_tuple(ann):
         return TupleType([try_ann_to_type(a, loc) for a in ann.__args__])
