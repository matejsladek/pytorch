--- conflicted
+++ resolved
@@ -2492,14 +2492,9 @@
     barrier within that timeout. Specifically, for non-zero ranks, will block
     until a send/recv is processed from rank 0. Rank 0 will block until all send
     /recv from other ranks are processed, and will report failures for ranks
-<<<<<<< HEAD
-    that failed to respond in time. Note that this collective is all or nothing,
-    in that all ranks will pass the monitored barrier or none of them will.
-=======
     that failed to respond in time. Note that if one rank does not reach the
     monitored_barrier (for example due to a hang), all other ranks would fail
     in monitored_barrier.
->>>>>>> 98933866
 
     This collective will block all processes/ranks in the group, until the
     whole group exits the function successfully, making it useful for debugging
