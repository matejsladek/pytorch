--- conflicted
+++ resolved
@@ -173,12 +173,8 @@
         observed_standalone_module = \
             prepare(standalone_module, sm_qconfig_dict, sm_prepare_config_dict)
         standalone_module_input_idxs = \
-<<<<<<< HEAD
-            observed_standalone_module._standalone_module_input_quantized_idxs.int().tolist()  # type: ignore
+            observed_standalone_module._standalone_module_input_quantized_idxs.int().tolist()
         preserved_attributes = set(sm_prepare_config_dict.get("preserved_attributes", []))
-=======
-            observed_standalone_module._standalone_module_input_quantized_idxs.int().tolist()
->>>>>>> 53512721
         observed_standalone_module = ObservedStandaloneGraphModule(
             observed_standalone_module, observed_standalone_module.graph, preserved_attributes)
         parent_name, name = _parent_name(node.target)
