<<<<<<< HEAD
import collections.abc
import contextlib
import functools
import sys
from collections import namedtuple
from typing import Any, Callable, Mapping, Optional, Sequence, Tuple, Type, TypeVar, Union

=======
import sys
from collections import namedtuple
from typing import Any, Optional, Tuple, Type
>>>>>>> daa930ef

import torch

from ._core import _unravel_index

__all__ = ["assert_tensors_equal", "assert_tensors_close"]


# The UsageError should be raised in case the test function is not used correctly. With this the user is able to
# differentiate between a test failure (there is a bug in the tested code) and a test error (there is a bug in the
# test). If pytest is the test runner, we use the built-in UsageError instead our custom one.

try:
    # The module 'pytest' will be imported if the 'pytest' runner is used. This will only give false-positives in case
    # a previously imported module already directly or indirectly imported 'pytest', but the test is run by another
    # runner such as 'unittest'.
    # 'mypy' is not able to handle this within a type annotation
    # (see https://mypy.readthedocs.io/en/latest/common_issues.html#variables-vs-type-aliases for details). In case
    # 'UsageError' is used in an annotation, add a 'type: ignore[valid-type]' comment.
    UsageError: Type[Exception] = sys.modules["pytest"].UsageError  # type: ignore[attr-defined]
except (KeyError, AttributeError):

    class UsageError(Exception):  # type: ignore[no-redef]
        pass


# 'numpy' is not a hard requirement of 'torch'. If it is available, we can import the underlying data directly with
# 'torch.from_numpy()'. Otherwise we treat 'numpy.ndarray's the same as any other unknown object.
try:
    import numpy as np

    _NUMPY_AVAILABLE = True
except ImportError:
    np = None
    _NUMPY_AVAILABLE = False


# This is copy-pasted from torch.testing._internal.common_utils.TestCase.dtype_precisions. With this we avoid a
# dependency on torch.testing._internal at import. See
# https://github.com/pytorch/pytorch/pull/54769#issuecomment-813174256 for details.
# {dtype: (rtol, atol)}
_DTYPE_PRECISIONS = {
    torch.float16: (0.001, 1e-5),
    torch.bfloat16: (0.016, 1e-5),
    torch.float32: (1.3e-6, 1e-5),
    torch.float64: (1e-7, 1e-7),
    torch.complex32: (0.001, 1e-5),
    torch.complex64: (1.3e-6, 1e-5),
    torch.complex128: (1e-7, 1e-7),
}


def _get_default_rtol_and_atol(a: torch.Tensor, b: torch.Tensor) -> Tuple[float, float]:
    dtype = a.dtype if a.dtype == b.dtype else torch.promote_types(a.dtype, b.dtype)
    return _DTYPE_PRECISIONS.get(dtype, (0.0, 0.0))


<<<<<<< HEAD
def _check_supported_tensors(a: Tensor, b: Tensor) -> Optional[UsageError]:  # type: ignore[valid-type]
=======
def _check_are_tensors(a: Any, b: Any) -> Optional[AssertionError]:
    """Checks if both inputs are tensors.

    Args:
        a (Any): First input.
        b (Any): Second input.

    Returns:
        (Optional[AssertionError]): If check did not pass.
    """
    if not (isinstance(a, torch.Tensor) and isinstance(b, torch.Tensor)):
        return AssertionError(f"Both inputs have to be tensors, but got {type(a)} and {type(b)} instead.")

    return None


def _check_supported_tensors(a: torch.Tensor, b: torch.Tensor) -> Optional[UsageError]:  # type: ignore[valid-type]
>>>>>>> daa930ef
    """Checks if the tensors are supported by the current infrastructure.

    All checks are temporary and will be relaxed in the future.

    Args:
        a (torch.Tensor): First tensor.
        b (torch.Tensor): Second tensor.

    Returns:
        (Optional[UsageError]): If check did not pass.
    """
    if any(t.dtype in (torch.complex32, torch.complex64, torch.complex128) for t in (a, b)):
        return UsageError("Comparison for complex tensors is not supported yet.")
    if any(t.is_quantized for t in (a, b)):
        return UsageError("Comparison for quantized tensors is not supported yet.")
    if any(t.is_sparse for t in (a, b)):
        return UsageError("Comparison for sparse tensors is not supported yet.")

    return None


def _check_attributes_equal(
    a: torch.Tensor,
    b: torch.Tensor,
    *,
    check_device: bool = True,
    check_dtype: bool = True,
    check_stride: bool = True,
) -> Optional[AssertionError]:
    """Checks if the attributes of two tensors match.

    Always checks the :attr:`~torch.Tensor.shape`. Checks for :attr:`~torch.Tensor.device`,
    :attr:`~torch.Tensor.dtype`, and :meth:`~torch.Tensor.stride` are optional and can be disabled.

    Args:
        a (torch.Tensor): First tensor.
        b (torch.Tensor): Second tensor.
        check_device (bool): If ``True`` (default), asserts that both :attr:`a` and :attr:`b` live in the same
            :attr:`~torch.Tensor.device` memory.
        check_dtype (bool): If ``True`` (default), asserts that both :attr:`a` and :attr:`b` have the same
            :attr:`~torch.Tensor.dtype`.
        check_stride (bool): If ``True`` (default), asserts that both :attr:`a` and :attr:`b` have the same
            :meth:`~torch.Tensor.stride`.

    Returns:
        (Optional[AssertionError]): If check did not pass.
    """
    msg_fmtstr = "The values for attribute '{}' do not match: {} != {}."

    if a.shape != b.shape:
        return AssertionError(msg_fmtstr.format("shape", a.shape, b.shape))

    if check_device and a.device != b.device:
        return AssertionError(msg_fmtstr.format("device", a.device, b.device))

    if check_dtype and a.dtype != b.dtype:
        return AssertionError(msg_fmtstr.format("dtype", a.dtype, b.dtype))

    if check_stride and a.stride() != b.stride():
        return AssertionError(msg_fmtstr.format("stride()", a.stride(), b.stride()))

    return None


def _equalize_attributes(a: torch.Tensor, b: torch.Tensor) -> Tuple[torch.Tensor, torch.Tensor]:
    """Equalizes some attributes of two tensors for value comparison.

    If :attr:`a` and :attr:`b`
    - do not live in the same memory :attr:`~torch.Tensor.device`, they are moved CPU memory, and
    - do not have the same :attr:`~torch.Tensor.dtype`, they are copied to the :class:`~torch.dtype` returned by
        :func:`torch.promote_types`.

    Args:
        a (torch.Tensor): First tensor.
        b (torch.Tensor): Second tensor.

    Returns:
        Tuple(torch.Tensor, torch.Tensor): Equalized tensors.
    """
    if a.device != b.device:
        a = a.cpu()
        b = b.cpu()

    if a.dtype != b.dtype:
        dtype = torch.promote_types(a.dtype, b.dtype)
        a = a.to(dtype)
        b = b.to(dtype)

    return a, b


_Trace = namedtuple(
    "_Trace",
    (
        "total_elements",
        "total_mismatches",
        "mismatch_ratio",
        "max_abs_diff",
        "max_abs_diff_idx",
        "max_rel_diff",
        "max_rel_diff_idx",
    ),
)


def _trace_mismatches(a: torch.Tensor, b: torch.Tensor, mismatches: torch.Tensor) -> _Trace:
<<<<<<< HEAD
    """Traces mismatches and returns the found information.

    The returned named tuple has the following fields:
    - total_elements (int): Total number of values.
    - total_mismatches (int): Total number of mismatches.
    - mismatch_ratio (float): Quotient of total mismatches and total elements.
    - max_abs_diff (Union[int, float]): Greatest absolute difference of :attr:`a` and :attr:`b`.
    - max_abs_diff_idx (Union[int, Tuple[int, ...]]): Index of greatest absolute difference.
    - max_rel_diff (Union[int, float]): Greatest relative difference of :attr:`a` and :attr:`b`.
    - max_rel_diff_idx (Union[int, Tuple[int, ...]]): Index of greatest relative difference.

    For ``max_abs_diff`` and ``max_rel_diff`` the returned type depends on the :attr:`~torch.Tensor.dtype` of
    :attr:`a` and :attr:`b`.
=======
    """Traces mismatches.
>>>>>>> daa930ef

    Args:
        a (torch.Tensor): First tensor.
        b (torch.Tensor): Second tensor.
        mismatches (torch.Tensor): Boolean mask of the same shape as :attr:`a` and :attr:`b` that indicates the
            location of mismatches.

    Returns:
        (NamedTuple): Mismatch diagnostics with the following fields:

            - total_elements (int): Total number of values.
            - total_mismatches (int): Total number of mismatches.
            - mismatch_ratio (float): Quotient of total mismatches and total elements.
            - max_abs_diff (Union[int, float]): Greatest absolute difference of :attr:`a` and :attr:`b`.
            - max_abs_diff_idx (Union[int, Tuple[int, ...]]): Index of greatest absolute difference.
            - max_rel_diff (Union[int, float]): Greatest relative difference of :attr:`a` and :attr:`b`.
            - max_rel_diff_idx (Union[int, Tuple[int, ...]]): Index of greatest relative difference.

            The returned type of ``max_abs_diff`` and ``max_rel_diff`` depends on the :attr:`~torch.Tensor.dtype` of
            :attr:`a` and :attr:`b`.
    """
    total_elements = mismatches.numel()
    total_mismatches = torch.sum(mismatches).item()
    mismatch_ratio = total_mismatches / total_elements

    dtype = torch.float64 if a.dtype.is_floating_point else torch.int64
    a_flat = a.flatten().to(dtype)
    b_flat = b.flatten().to(dtype)

    abs_diff = torch.abs(a_flat - b_flat)
    max_abs_diff, max_abs_diff_flat_idx = torch.max(abs_diff, 0)

    rel_diff = abs_diff / torch.abs(b_flat)
    max_rel_diff, max_rel_diff_flat_idx = torch.max(rel_diff, 0)

    return _Trace(
        total_elements=total_elements,
        total_mismatches=total_mismatches,
        mismatch_ratio=mismatch_ratio,
        max_abs_diff=max_abs_diff.item(),
        max_abs_diff_idx=_unravel_index(max_abs_diff_flat_idx.item(), mismatches.shape),
        max_rel_diff=max_rel_diff.item(),
        max_rel_diff_idx=_unravel_index(max_rel_diff_flat_idx.item(), mismatches.shape),
    )


def _check_values_equal(a: torch.Tensor, b: torch.Tensor) -> Optional[AssertionError]:
    """Checks if the values of two tensors are bitwise equal.

    Args:
        a (torch.Tensor): First tensor.
        b (torch.Tensor): Second tensor.

    Returns:
        (Optional[AssertionError]): If check did not pass.
    """
    mismatches = torch.ne(a, b)
    if not torch.any(mismatches):
        return None

    trace = _trace_mismatches(a, b, mismatches)
    return AssertionError(
        f"Tensors are not equal!\n\n"
        f"Mismatched elements: {trace.total_mismatches} / {trace.total_elements} ({trace.mismatch_ratio:.1%})\n"
        f"Greatest absolute difference: {trace.max_abs_diff} at {trace.max_abs_diff_idx}\n"
        f"Greatest relative difference: {trace.max_rel_diff} at {trace.max_rel_diff_idx}"
    )


def _check_values_close(
    a: torch.Tensor,
    b: torch.Tensor,
    *,
    rtol: float,
    atol: float,
    equal_nan: bool,
) -> Optional[AssertionError]:
    """Checks if the values of two tensors are close up to a desired tolerance.

    Args:
        a (torch.Tensor): First tensor.
        b (torch.Tensor): Second tensor.
        rtol (float): Relative tolerance.
        atol (float): Absolute tolerance.
        equal_nan (bool): If ``True``, two ``NaN`` values will be considered equal.

    Returns:
        (Optional[AssertionError]): If check did not pass.
    """
    mismatches = ~torch.isclose(a, b, rtol=rtol, atol=atol, equal_nan=equal_nan)
    if not torch.any(mismatches):
        return None

    trace = _trace_mismatches(a, b, mismatches)
    return AssertionError(
        f"Tensors are not close!\n\n"
        f"Mismatched elements: {trace.total_mismatches} / {trace.total_elements} ({trace.mismatch_ratio:.1%})\n"
        f"Greatest absolute difference: {trace.max_abs_diff} at {trace.max_abs_diff_idx} (up to {atol} allowed)\n"
        f"Greatest relative difference: {trace.max_rel_diff} at {trace.max_rel_diff_idx} (up to {rtol} allowed)"
    )


def assert_tensors_equal(
    a: torch.Tensor,
    b: torch.Tensor,
    *,
    check_device: bool = True,
    check_dtype: bool = True,
    check_stride: bool = True,
) -> None:
    """Asserts that the values of two tensors are bitwise equal.

    Optionally, checks that some attributes of both tensors are equal.

<<<<<<< HEAD
    For a description of the parameters see :func:`assert_equal`.

    Returns:
        Optional[Exception]: If checks did not pass.
    """
    exc = _check_supported_tensors(a, b)
    if exc:
        return exc

    exc = _check_attributes_equal(a, b, check_device=check_device, check_dtype=check_dtype, check_stride=check_stride)
    if exc:
        return exc
    a, b = _equalize_attributes(a, b)

    exc = _check_values_equal(a, b)
    if exc:
        return exc

    return None


def _check_tensors_close(
    a: Tensor,
    b: Tensor,
    *,
    rtol: Optional[float] = None,
    atol: Optional[float] = None,
    equal_nan: bool = False,
    check_device: bool = True,
    check_dtype: bool = True,
    check_stride: bool = True,
) -> Optional[Exception]:
    r"""Checks that the values of two tensors are close.

    Closeness is defined by

    .. math::

        \lvert a - b \rvert \le \texttt{atol} + \texttt{rtol} \cdot \lvert b \rvert

    If both tolerances, :attr:`rtol` and :attr:`rtol`, are ``0``, asserts that :attr:`a` and :attr:`b` are bitwise
    equal.
=======
    Args:
        a (torch.Tensor): First tensor.
        b (torch.Tensor): Second tensor.
        check_device (bool): If ``True`` (default), asserts that both :attr:`a` and :attr:`b` live in the same
            :attr:`~torch.Tensor.device` memory. If this check is disabled **and** :attr:`a` and :attr:`b` do not live
            in the same memory :attr:`~torch.Tensor.device`, they are moved CPU memory before their values are
            compared.
        check_dtype (bool): If ``True`` (default), asserts that both :attr:`a` and :attr:`b` have the same
            :attr:`~torch.Tensor.dtype`. If this check is disabled **and** :attr:`a` and :attr:`b` do not have the same
            :attr:`~torch.Tensor.dtype`, they are copied to the :class:`~torch.dtype` returned by
            :func:`torch.promote_types` before their values are compared.
        check_stride (bool): If ``True`` (default), asserts that both :attr:`a` and :attr:`b` have the same stride.
>>>>>>> daa930ef

    Raises:
        UsageError: If :attr:`a` or :attr:`b` is complex, quantized, or sparse. This is a temporary restriction and
            will be relaxed in the future.
        AssertionError: If :attr:`a` and :attr:`b` do not have the same :attr:`~torch.Tensor.shape`.
        AssertionError: If :attr:`check_device`, but :attr:`a` and :attr:`b` do not live in the same
            :attr:`~torch.Tensor.device` memory.
        AssertionError: If :attr:`check_dtype`, but :attr:`a` and :attr:`b` do not have the same
            :attr:`~torch.Tensor.dtype`.
        AssertionError: If :attr:`check_stride`, but :attr:`a` and :attr:`b` do not have the same stride.
        AssertionError: If the values of :attr:`a` and :attr:`b` are not bitwise equal.

    .. seealso::

        To assert that the values in two tensors are are close but are not required to be bitwise equal, use
        :func:`assert_tensors_close` instead.
    """
<<<<<<< HEAD
    exc: Optional[Exception] = _check_supported_tensors(a, b)
    if exc:
        return exc

    if (rtol is None) ^ (atol is None):
        # We require both tolerance to be omitted or specified, because specifying only one might lead to surprising
        # results. Imagine setting atol=0.0 and the tensors still match because rtol>0.0.
        return UsageError(
            f"Both 'rtol' and 'atol' must be omitted or specified, but got rtol={rtol} and atol={atol} instead."
        )
    elif rtol is None or atol is None:
        rtol, atol = _get_default_rtol_and_atol(a, b)
=======
    exc: Optional[Exception] = _check_are_tensors(a, b)
    if exc:
        raise exc

    exc = _check_supported_tensors(a, b)
    if exc:
        raise exc
>>>>>>> daa930ef

    exc = _check_attributes_equal(a, b, check_device=check_device, check_dtype=check_dtype, check_stride=check_stride)
    if exc:
        raise exc
    a, b = _equalize_attributes(a, b)

<<<<<<< HEAD
    if (rtol == 0.0) and (atol == 0.0):
        exc = _check_values_equal(a, b)
    else:
        exc = _check_values_close(a, b, rtol=rtol, atol=atol, equal_nan=equal_nan)
    if exc:
        return exc

    return None


def _check_by_type(
    a: Any,
    b: Any,
    check_data: Callable[[Any, Any], Optional[Exception]],
) -> Optional[Exception]:
    """Delegates tensor checking based on the inputs types.

    :class:`~collections.abc.Sequence`'s and :class:`~collections.abc.Mapping`'s are checked elementwise.

    Args:
        a (Any): First input.
        b (Any): Second input.
        check_data (Callable[[Any, Any], Optional[Exception]]): Callable used to check if a data pair matches.
            In case it mismatches should return an :class:`Exception` with an expressive error message.

    Returns:
        (Optional[Exception]): Return value of :attr:`check_tensors`.
    """
    if isinstance(a, collections.abc.Sequence) and isinstance(b, collections.abc.Sequence):
        return _check_sequence(a, b, check_data)
    elif isinstance(a, collections.abc.Mapping) and isinstance(b, collections.abc.Mapping):
        return _check_mapping(a, b, check_data)
    else:
        return check_data(a, b)


E = TypeVar("E", bound=Exception)


def _amend_error_message(exc: E, msg_fmtstr: str) -> E:
    """Amends an exception message.

    Args:
        exc (E): Exception.
        msg_fmtstr: Format string for the amended message.

    Returns:
        (E): New exception with amended error message.
    """
    return type(exc)(msg_fmtstr.format(str(exc)))


_SEQUENCE_MSG_FMTSTR = "The failure occurred at index {} of the sequences."


def _check_sequence(
    a: Sequence[Any], b: Sequence[Any], check_data: Callable[[Any, Any], Optional[Exception]]
) -> Optional[Exception]:
    """Checks if the data in two sequences matches.

    Args:
        a (Sequence[Tensor]): First sequence.
        b (Sequence[Tensor]): Second sequence.
        check_data (Callable[[Any, Any], Optional[Exception]]): Callable used to check if a data pair matches.
            In case it mismatches should return an :class:`Exception` with an expressive error message.

    Returns:
        Optional[Exception]: :class:`AssertionError` if the sequences do not have the same length. Additionally, any
            exception returned by :attr:`check_data`. In this case, the error message is amended to include the
            first offending index.
    """
    len_a = len(a)
    len_b = len(b)
    if len_a != len_b:
        return AssertionError(f"The length of the sequences mismatch: {len_a} != {len_b}")
    for idx, (a_t, b_t) in enumerate(zip(a, b)):
        exc = check_data(a_t, b_t)
        if exc:
            return _amend_error_message(exc, f"{{}}\n\n{_SEQUENCE_MSG_FMTSTR.format(idx)}")

    return None


_MAPPING_MSG_FMTSTR = "The failure occurred for key '{}' of the mappings."


def _check_mapping(
    a: Mapping[str, Any], b: Mapping[str, Any], check_data: Callable[[Any, Any], Optional[Exception]]
) -> Optional[Exception]:
    """Checks if the data of two mappings matches.

    Args:
        a (Mapping[Any, Tensor]): First mapping.
        b (Mapping[Any, Tensor]): Second mapping.
        check_data (Callable[[Any, Any], Optional[Exception]]): Callable used to check if a data pair matches.
            In case it mismatches should return an :class:`Exception` with an expressive error message.

    Returns:
        Optional[Exception]: :class:`AssertionError` if the sequences do not have the same set of keys. Additionally,
            any exception returned by :attr:`check_data`. In this case, the error message is amended to include the
            first offending key.
    """
    a_keys = set(a.keys())
    b_keys = set(b.keys())
    if a_keys != b_keys:
        missing_keys = b_keys - a_keys
        additional_keys = a_keys - b_keys
        return AssertionError(
            f"The keys of the mappings do not match:\n\n"
            f"Missing keys in the first mapping: {sorted(missing_keys)}\n"
            f"Additional keys in the first mapping: {sorted(additional_keys)}\n"
        )
    for key in sorted(a_keys):
        a_t = a[key]
        b_t = b[key]

        exc = check_data(a_t, b_t)
        if exc:
            return _amend_error_message(exc, f"{{}}\n\n{_MAPPING_MSG_FMTSTR.format(key)}")

    return None


def _maybe_to_tensor(input: Any) -> Optional[Tensor]:
    """Maybe casts the input to a tensor.

    :class:`~torch.Tensor`'s are returned without modification. If :mod:`numpy` is available, :class:`numpy.ndarray`'s
    are cast with :func:`torch.from_numpy`. Everything else is casted with :func:`torch.tensor`.

    Args:
        input (Any): Input to be cated.

    Returns:
        Optional[Tensor]: :class:`~torch.Tensor` if it :attr:`input` is castable and ``None`` otherwise.
    """
    if isinstance(input, torch.Tensor):
        return input
    elif _NUMPY_AVAILABLE and isinstance(input, np.ndarray):
        return torch.from_numpy(input)

    with contextlib.suppress(Exception):
        return torch.tensor(input)

    return None


def _cast_inputs(check_tensors):
    """Decorator that casts the two first positional inputs to :class:`~torch.Tensor`'s.

    Casting is performed by :func:`_maybe_to_tensor`. If the casting of any input failed, returns a :class:`UsageError`
    instead of executing the decorated function.
    """

    def wrapper(a: Any, b: Any, **kwargs):
        a_t = _maybe_to_tensor(a)
        b_t = _maybe_to_tensor(b)
        if a_t is None or b_t is None:
            return UsageError(
                f"Both inputs have to be tensors or something that can be cast to one, "
                f"but got {type(a)} and {type(b)} instead."
            )

        return check_tensors(a_t, b_t, **kwargs)

    return wrapper


def assert_equal(
    a: Any,
    b: Any,
    *,
    check_device: bool = True,
    check_dtype: bool = True,
    check_stride: bool = True,
) -> None:
    """Asserts that the values of tensors are bitwise equal.

    Optionally, checks that some attributes of tensors are equal.

    Also supports inputs that can be cast to :class:`torch.Tensor`'s as well as :class:`~collections.abc.Sequence`'s
    and :class:`~collections.abc.Mapping`'s of any valid input type.

    Args:
        a (Any): First input.
        b (Any): Second input.
        check_device (bool): If ``True`` (default), asserts that tensors are the same :attr:`~torch.Tensor.device`
            memory. If this check is disabled **and** they are not the same memory :attr:`~torch.Tensor.device`,
            they are moved CPU memory before their values are compared.
        check_dtype (bool): If ``True`` (default), asserts that tensors have the same :attr:`~torch.Tensor.dtype`. If
            this check is disabled they do not have the same :attr:`~torch.Tensor.dtype`, they are copied to the
            :class:`~torch.dtype` returned by :func:`torch.promote_types` before their values are compared.
        check_stride (bool): If ``True`` (default), asserts that the tensors have the same stride.

    Raises:
        UsageError: If the input pair has an unsupported type.
        UsageError: If any tensor is complex, quantized, or sparse. This is a temporary restriction and
            will be relaxed in the future.
        AssertionError: If any corresponding tensors do not have the same :attr:`~torch.Tensor.shape`.
        AssertionError: If :attr:`check_device`, but any corresponding tensors is not on the same
            :attr:`~torch.Tensor.device` memory.
        AssertionError: If :attr:`check_dtype`, but any corresponding tensors do not have the same
            :attr:`~torch.Tensor.dtype`.
        AssertionError: If :attr:`check_stride`, but any corresponding tensors do not have the same stride.
        AssertionError: If the values of any corresponding tensors are not bitwise equal.
        AssertionError: If the inputs are :class:`~collections.abc.Sequence`'s, but their length does not match.
        AssertionError: If the inputs are :class:`~collections.abc.Mapping`'s, but their set of keys mismatch.

    .. seealso::

        To assert that the values in tensors are close but are not required to be bitwise equal, use
        :func:`assert_close` instead.
    """
    check_tensors = functools.partial(
        _cast_inputs(_check_tensors_equal),
        check_device=check_device,
        check_dtype=check_dtype,
        check_stride=check_stride,
    )

    exc = _check_by_type(a, b, check_tensors)
=======
    exc = _check_values_equal(a, b)
>>>>>>> daa930ef
    if exc:
        raise exc


<<<<<<< HEAD
def assert_close(
    a: Any,
    b: Any,
=======
def assert_tensors_close(
    a: torch.Tensor,
    b: torch.Tensor,
>>>>>>> daa930ef
    *,
    rtol: Optional[float] = None,
    atol: Optional[float] = None,
    equal_nan: bool = False,
    check_device: bool = True,
    check_dtype: bool = True,
    check_stride: bool = True,
) -> None:
    """Asserts that the values of two tensors are close up to a desired tolerance.

    If both tolerances, :attr:`rtol` and :attr:`rtol`, are ``0``, asserts that :attr:`a` and :attr:`b` are bitwise
<<<<<<< HEAD
    equal.

    Optionally, checks that some attributes of tensors are equal.

    Also supports inputs that can be cast to :class:`torch.Tensor`'s as well as :class:`~collections.abc.Sequence`'s
    and :class:`~collections.abc.Mapping`'s of any valid input type.

    Args:
        a (Any): First input.
        b (Any): Second input.
=======
    equal. Optionally, checks that some attributes of both tensors are equal.

    Args:
        a (torch.Tensor): First tensor.
        b (torch.Tensor): Second tensor.
>>>>>>> daa930ef
        rtol (Optional[float]): Relative tolerance. If specified :attr:`atol` must also be specified. If omitted,
            default values based on the :attr:`~torch.Tensor.dtype` are selected with the below table.
        atol (Optional[float]): Absolute tolerance. If specified :attr:`rtol` must also be specified. If omitted,
            default values based on the :attr:`~torch.Tensor.dtype` are selected with the below table.
<<<<<<< HEAD
        equal_nan (bool): If ``True``, two ``NaN`` values will be considered equal.
        check_device (bool): If ``True`` (default), asserts that tensors are on the same :attr:`~torch.Tensor.device`
            memory. If this check is disabled **and** they are not on the same memory :attr:`~torch.Tensor.device`,
            they are moved CPU memory before their values are compared.
        check_dtype (bool): If ``True`` (default), asserts that tensors have the same :attr:`~torch.Tensor.dtype`. If
            this check is disabled they do not have the same :attr:`~torch.Tensor.dtype`, they are copied to the
            :class:`~torch.dtype` returned by :func:`torch.promote_types` before their values are compared.
        check_stride (bool): If ``True`` (default), asserts that the tensors have the same stride.
=======
        check_device (bool): If ``True`` (default), asserts that both :attr:`a` and :attr:`b` live in the same
            :attr:`~torch.Tensor.device` memory. If this check is disabled **and** :attr:`a` and :attr:`b` do not live
            in the same memory :attr:`~torch.Tensor.device`, they are moved CPU memory before their values are
            compared.
        check_dtype (bool): If ``True`` (default), asserts that both :attr:`a` and :attr:`b` have the same
            :attr:`~torch.Tensor.dtype`. If this check is disabled **and** :attr:`a` and :attr:`b` do not have the same
            :attr:`~torch.Tensor.dtype`, they are copied to the :class:`~torch.dtype` returned by
            :func:`torch.promote_types` before their values are compared.
        check_stride (bool): If ``True`` (default), asserts that both :attr:`a` and :attr:`b` have the same stride.
>>>>>>> daa930ef

    Raises:
        UsageError: If :attr:`a` or :attr:`b` is complex, quantized, or sparse. This is a temporary restriction and
            will be relaxed in the future.
        AssertionError: If :attr:`a` and :attr:`b` do not have the same :attr:`~torch.Tensor.shape`.
        AssertionError: If :attr:`check_device`, but :attr:`a` and :attr:`b` do not live in the same
            :attr:`~torch.Tensor.device` memory.
        AssertionError: If :attr:`check_dtype`, but :attr:`a` and :attr:`b` do not have the same
            :attr:`~torch.Tensor.dtype`.
        AssertionError: If :attr:`check_stride`, but :attr:`a` and :attr:`b` do not have the same stride.
        AssertionError: If the values of :attr:`a` and :attr:`b` are close up to a desired tolerance.



    The following table displays the default ``rtol`` and ``atol`` for floating point :attr:`~torch.Tensor.dtype`'s.
    For integer :attr:`~torch.Tensor.dtype`'s, ``rtol = atol = 0.0`` is used.

    +===========================+============+==========+
    | :class:`~torch.dtype`     | ``rtol``   | ``atol`` |
    +===========================+============+==========+
    | :attr:`~torch.float16`    | ``1e-3``   | ``1e-5`` |
    +---------------------------+------------+----------+
    | :attr:`~torch.bfloat16`   | ``1.6e-2`` | ``1e-5`` |
    +---------------------------+------------+----------+
    | :attr:`~torch.float32`    | ``1.3e-6`` | ``1e-5`` |
    +---------------------------+------------+----------+
    | :attr:`~torch.float64`    | ``1e-7``   | ``1e-7`` |
    +---------------------------+------------+----------+
    | :attr:`~torch.complex32`  | ``1e-3``   | ``1e-5`` |
    +---------------------------+------------+----------+
    | :attr:`~torch.complex64`  | ``1.3e-6`` | ``1e-5`` |
    +---------------------------+------------+----------+
    | :attr:`~torch.complex128` | ``1e-7``   | ``1e-7`` |
    +---------------------------+------------+----------+

    .. seealso::

        To assert that the values in two tensors are bitwise equal, use :func:`assert_tensors_equal` instead.
    """
<<<<<<< HEAD
    check_tensors = functools.partial(
        _cast_inputs(_check_tensors_close),
        rtol=rtol,
        atol=atol,
        equal_nan=equal_nan,
        check_device=check_device,
        check_dtype=check_dtype,
        check_stride=check_stride,
    )
    exc = _check_by_type(a, b, check_tensors)
=======
    exc: Optional[Exception] = _check_are_tensors(a, b)
    if exc:
        raise exc

    exc = _check_supported_tensors(a, b)
    if exc:
        raise exc

    if (rtol is None) ^ (atol is None):
        # We require both tolerance to be omitted or specified, because specifying only one might lead to surprising
        # results. Imagine setting atol=0.0 and the tensors still match because rtol>0.0.
        raise UsageError(
            f"Both 'rtol' and 'atol' must be omitted or specified, " f"but got rtol={rtol} and atol={atol} instead."
        )
    elif rtol is None:
        rtol, atol = _get_default_rtol_and_atol(a, b)

    exc = _check_attributes_equal(a, b, check_device=check_device, check_dtype=check_dtype, check_stride=check_stride)
    if exc:
        raise exc
    a, b = _equalize_attributes(a, b)

    if (rtol == 0.0) and (atol == 0.0):
        exc = _check_values_equal(a, b)
    else:
        exc = _check_values_close(a, b, rtol=rtol, atol=atol)
>>>>>>> daa930ef
    if exc:
        raise exc<|MERGE_RESOLUTION|>--- conflicted
+++ resolved
@@ -1,22 +1,15 @@
-<<<<<<< HEAD
 import collections.abc
-import contextlib
 import functools
 import sys
 from collections import namedtuple
-from typing import Any, Callable, Mapping, Optional, Sequence, Tuple, Type, TypeVar, Union
-
-=======
-import sys
-from collections import namedtuple
-from typing import Any, Optional, Tuple, Type
->>>>>>> daa930ef
+from typing import Any, Callable, Mapping, Optional, Sequence, Tuple, Type, TypeVar, Union, cast
 
 import torch
+from torch import Tensor
 
 from ._core import _unravel_index
 
-__all__ = ["assert_tensors_equal", "assert_tensors_close"]
+__all__ = ["assert_equal", "assert_close"]
 
 
 # The UsageError should be raised in case the test function is not used correctly. With this the user is able to
@@ -35,17 +28,6 @@
 
     class UsageError(Exception):  # type: ignore[no-redef]
         pass
-
-
-# 'numpy' is not a hard requirement of 'torch'. If it is available, we can import the underlying data directly with
-# 'torch.from_numpy()'. Otherwise we treat 'numpy.ndarray's the same as any other unknown object.
-try:
-    import numpy as np
-
-    _NUMPY_AVAILABLE = True
-except ImportError:
-    np = None
-    _NUMPY_AVAILABLE = False
 
 
 # This is copy-pasted from torch.testing._internal.common_utils.TestCase.dtype_precisions. With this we avoid a
@@ -68,9 +50,6 @@
     return _DTYPE_PRECISIONS.get(dtype, (0.0, 0.0))
 
 
-<<<<<<< HEAD
-def _check_supported_tensors(a: Tensor, b: Tensor) -> Optional[UsageError]:  # type: ignore[valid-type]
-=======
 def _check_are_tensors(a: Any, b: Any) -> Optional[AssertionError]:
     """Checks if both inputs are tensors.
 
@@ -81,21 +60,20 @@
     Returns:
         (Optional[AssertionError]): If check did not pass.
     """
-    if not (isinstance(a, torch.Tensor) and isinstance(b, torch.Tensor)):
+    if not (isinstance(a, Tensor) and isinstance(b, Tensor)):
         return AssertionError(f"Both inputs have to be tensors, but got {type(a)} and {type(b)} instead.")
 
     return None
 
 
-def _check_supported_tensors(a: torch.Tensor, b: torch.Tensor) -> Optional[UsageError]:  # type: ignore[valid-type]
->>>>>>> daa930ef
+def _check_supported_tensors(a: Tensor, b: Tensor) -> Optional[UsageError]:  # type: ignore[valid-type]
     """Checks if the tensors are supported by the current infrastructure.
 
     All checks are temporary and will be relaxed in the future.
 
     Args:
-        a (torch.Tensor): First tensor.
-        b (torch.Tensor): Second tensor.
+        a (Tensor): First tensor.
+        b (Tensor): Second tensor.
 
     Returns:
         (Optional[UsageError]): If check did not pass.
@@ -111,8 +89,8 @@
 
 
 def _check_attributes_equal(
-    a: torch.Tensor,
-    b: torch.Tensor,
+    a: Tensor,
+    b: Tensor,
     *,
     check_device: bool = True,
     check_dtype: bool = True,
@@ -124,8 +102,8 @@
     :attr:`~torch.Tensor.dtype`, and :meth:`~torch.Tensor.stride` are optional and can be disabled.
 
     Args:
-        a (torch.Tensor): First tensor.
-        b (torch.Tensor): Second tensor.
+        a (Tensor): First tensor.
+        b (Tensor): Second tensor.
         check_device (bool): If ``True`` (default), asserts that both :attr:`a` and :attr:`b` live in the same
             :attr:`~torch.Tensor.device` memory.
         check_dtype (bool): If ``True`` (default), asserts that both :attr:`a` and :attr:`b` have the same
@@ -134,7 +112,7 @@
             :meth:`~torch.Tensor.stride`.
 
     Returns:
-        (Optional[AssertionError]): If check did not pass.
+        (Optional[AssertionError]): If checks did not pass.
     """
     msg_fmtstr = "The values for attribute '{}' do not match: {} != {}."
 
@@ -153,7 +131,7 @@
     return None
 
 
-def _equalize_attributes(a: torch.Tensor, b: torch.Tensor) -> Tuple[torch.Tensor, torch.Tensor]:
+def _equalize_attributes(a: Tensor, b: Tensor) -> Tuple[Tensor, Tensor]:
     """Equalizes some attributes of two tensors for value comparison.
 
     If :attr:`a` and :attr:`b`
@@ -162,11 +140,11 @@
         :func:`torch.promote_types`.
 
     Args:
-        a (torch.Tensor): First tensor.
-        b (torch.Tensor): Second tensor.
-
-    Returns:
-        Tuple(torch.Tensor, torch.Tensor): Equalized tensors.
+        a (Tensor): First tensor.
+        b (Tensor): Second tensor.
+
+    Returns:
+        Tuple(Tensor, Tensor): Equalized tensors.
     """
     if a.device != b.device:
         a = a.cpu()
@@ -194,29 +172,13 @@
 )
 
 
-def _trace_mismatches(a: torch.Tensor, b: torch.Tensor, mismatches: torch.Tensor) -> _Trace:
-<<<<<<< HEAD
-    """Traces mismatches and returns the found information.
-
-    The returned named tuple has the following fields:
-    - total_elements (int): Total number of values.
-    - total_mismatches (int): Total number of mismatches.
-    - mismatch_ratio (float): Quotient of total mismatches and total elements.
-    - max_abs_diff (Union[int, float]): Greatest absolute difference of :attr:`a` and :attr:`b`.
-    - max_abs_diff_idx (Union[int, Tuple[int, ...]]): Index of greatest absolute difference.
-    - max_rel_diff (Union[int, float]): Greatest relative difference of :attr:`a` and :attr:`b`.
-    - max_rel_diff_idx (Union[int, Tuple[int, ...]]): Index of greatest relative difference.
-
-    For ``max_abs_diff`` and ``max_rel_diff`` the returned type depends on the :attr:`~torch.Tensor.dtype` of
-    :attr:`a` and :attr:`b`.
-=======
+def _trace_mismatches(a: Tensor, b: Tensor, mismatches: Tensor) -> _Trace:
     """Traces mismatches.
->>>>>>> daa930ef
-
-    Args:
-        a (torch.Tensor): First tensor.
-        b (torch.Tensor): Second tensor.
-        mismatches (torch.Tensor): Boolean mask of the same shape as :attr:`a` and :attr:`b` that indicates the
+
+    Args:
+        a (Tensor): First tensor.
+        b (Tensor): Second tensor.
+        mismatches (Tensor): Boolean mask of the same shape as :attr:`a` and :attr:`b` that indicates the
             location of mismatches.
 
     Returns:
@@ -258,12 +220,12 @@
     )
 
 
-def _check_values_equal(a: torch.Tensor, b: torch.Tensor) -> Optional[AssertionError]:
+def _check_values_equal(a: Tensor, b: Tensor) -> Optional[AssertionError]:
     """Checks if the values of two tensors are bitwise equal.
 
     Args:
-        a (torch.Tensor): First tensor.
-        b (torch.Tensor): Second tensor.
+        a (Tensor): First tensor.
+        b (Tensor): Second tensor.
 
     Returns:
         (Optional[AssertionError]): If check did not pass.
@@ -282,26 +244,24 @@
 
 
 def _check_values_close(
-    a: torch.Tensor,
-    b: torch.Tensor,
+    a: Tensor,
+    b: Tensor,
     *,
-    rtol: float,
-    atol: float,
-    equal_nan: bool,
+    rtol,
+    atol,
 ) -> Optional[AssertionError]:
     """Checks if the values of two tensors are close up to a desired tolerance.
 
     Args:
-        a (torch.Tensor): First tensor.
-        b (torch.Tensor): Second tensor.
+        a (Tensor): First tensor.
+        b (Tensor): Second tensor.
         rtol (float): Relative tolerance.
         atol (float): Absolute tolerance.
-        equal_nan (bool): If ``True``, two ``NaN`` values will be considered equal.
 
     Returns:
         (Optional[AssertionError]): If check did not pass.
     """
-    mismatches = ~torch.isclose(a, b, rtol=rtol, atol=atol, equal_nan=equal_nan)
+    mismatches = ~torch.isclose(a, b, rtol=rtol, atol=atol)
     if not torch.any(mismatches):
         return None
 
@@ -314,24 +274,27 @@
     )
 
 
-def assert_tensors_equal(
-    a: torch.Tensor,
-    b: torch.Tensor,
+def _check_tensors_equal(
+    a: Tensor,
+    b: Tensor,
     *,
     check_device: bool = True,
     check_dtype: bool = True,
     check_stride: bool = True,
-) -> None:
-    """Asserts that the values of two tensors are bitwise equal.
+) -> Optional[Exception]:
+    """Checks that the values of two tensors are bitwise equal.
 
     Optionally, checks that some attributes of both tensors are equal.
 
-<<<<<<< HEAD
     For a description of the parameters see :func:`assert_equal`.
 
     Returns:
         Optional[Exception]: If checks did not pass.
     """
+    exc: Optional[Exception] = _check_are_tensors(a, b)
+    if exc:
+        return exc
+
     exc = _check_supported_tensors(a, b)
     if exc:
         return exc
@@ -354,7 +317,6 @@
     *,
     rtol: Optional[float] = None,
     atol: Optional[float] = None,
-    equal_nan: bool = False,
     check_device: bool = True,
     check_dtype: bool = True,
     check_stride: bool = True,
@@ -369,39 +331,19 @@
 
     If both tolerances, :attr:`rtol` and :attr:`rtol`, are ``0``, asserts that :attr:`a` and :attr:`b` are bitwise
     equal.
-=======
-    Args:
-        a (torch.Tensor): First tensor.
-        b (torch.Tensor): Second tensor.
-        check_device (bool): If ``True`` (default), asserts that both :attr:`a` and :attr:`b` live in the same
-            :attr:`~torch.Tensor.device` memory. If this check is disabled **and** :attr:`a` and :attr:`b` do not live
-            in the same memory :attr:`~torch.Tensor.device`, they are moved CPU memory before their values are
-            compared.
-        check_dtype (bool): If ``True`` (default), asserts that both :attr:`a` and :attr:`b` have the same
-            :attr:`~torch.Tensor.dtype`. If this check is disabled **and** :attr:`a` and :attr:`b` do not have the same
-            :attr:`~torch.Tensor.dtype`, they are copied to the :class:`~torch.dtype` returned by
-            :func:`torch.promote_types` before their values are compared.
-        check_stride (bool): If ``True`` (default), asserts that both :attr:`a` and :attr:`b` have the same stride.
->>>>>>> daa930ef
-
-    Raises:
-        UsageError: If :attr:`a` or :attr:`b` is complex, quantized, or sparse. This is a temporary restriction and
-            will be relaxed in the future.
-        AssertionError: If :attr:`a` and :attr:`b` do not have the same :attr:`~torch.Tensor.shape`.
-        AssertionError: If :attr:`check_device`, but :attr:`a` and :attr:`b` do not live in the same
-            :attr:`~torch.Tensor.device` memory.
-        AssertionError: If :attr:`check_dtype`, but :attr:`a` and :attr:`b` do not have the same
-            :attr:`~torch.Tensor.dtype`.
-        AssertionError: If :attr:`check_stride`, but :attr:`a` and :attr:`b` do not have the same stride.
-        AssertionError: If the values of :attr:`a` and :attr:`b` are not bitwise equal.
-
-    .. seealso::
-
-        To assert that the values in two tensors are are close but are not required to be bitwise equal, use
-        :func:`assert_tensors_close` instead.
-    """
-<<<<<<< HEAD
-    exc: Optional[Exception] = _check_supported_tensors(a, b)
+
+    Optionally, checks that some attributes of both tensors are equal.
+
+    For a description of the parameters see :func:`assert_equal`.
+
+    Returns:
+        Optional[Exception]: If checks did not pass.
+    """
+    exc: Optional[Exception] = _check_are_tensors(a, b)
+    if exc:
+        return exc
+
+    exc = _check_supported_tensors(a, b)
     if exc:
         return exc
 
@@ -409,30 +351,20 @@
         # We require both tolerance to be omitted or specified, because specifying only one might lead to surprising
         # results. Imagine setting atol=0.0 and the tensors still match because rtol>0.0.
         return UsageError(
-            f"Both 'rtol' and 'atol' must be omitted or specified, but got rtol={rtol} and atol={atol} instead."
+            f"Both 'rtol' and 'atol' must be omitted or specified, " f"but got rtol={rtol} and atol={atol} instead."
         )
-    elif rtol is None or atol is None:
+    elif rtol is None:
         rtol, atol = _get_default_rtol_and_atol(a, b)
-=======
-    exc: Optional[Exception] = _check_are_tensors(a, b)
-    if exc:
-        raise exc
-
-    exc = _check_supported_tensors(a, b)
-    if exc:
-        raise exc
->>>>>>> daa930ef
 
     exc = _check_attributes_equal(a, b, check_device=check_device, check_dtype=check_dtype, check_stride=check_stride)
     if exc:
-        raise exc
+        return exc
     a, b = _equalize_attributes(a, b)
 
-<<<<<<< HEAD
     if (rtol == 0.0) and (atol == 0.0):
         exc = _check_values_equal(a, b)
     else:
-        exc = _check_values_close(a, b, rtol=rtol, atol=atol, equal_nan=equal_nan)
+        exc = _check_values_close(a, b, rtol=rtol, atol=atol)
     if exc:
         return exc
 
@@ -440,29 +372,43 @@
 
 
 def _check_by_type(
-    a: Any,
-    b: Any,
-    check_data: Callable[[Any, Any], Optional[Exception]],
+    a: Union[Tensor, Sequence[Tensor], Mapping[Any, Tensor]],
+    b: Union[Tensor, Sequence[Tensor], Mapping[Any, Tensor]],
+    check_tensors: Callable[[Tensor, Tensor], Optional[Exception]],
 ) -> Optional[Exception]:
     """Delegates tensor checking based on the inputs types.
 
-    :class:`~collections.abc.Sequence`'s and :class:`~collections.abc.Mapping`'s are checked elementwise.
-
-    Args:
-        a (Any): First input.
-        b (Any): Second input.
-        check_data (Callable[[Any, Any], Optional[Exception]]): Callable used to check if a data pair matches.
-            In case it mismatches should return an :class:`Exception` with an expressive error message.
-
-    Returns:
-        (Optional[Exception]): Return value of :attr:`check_tensors`.
-    """
+    Currently supports pairs of
+
+    - :class:`Tensor`'s,
+    - :class:`~collections.abc.Sequence`'s of :class:`Tensor`'s, and
+    - :class:`~collections.abc.Mapping`'s of :class:`Tensor`'s.
+
+    Args:
+        a (Union[Tensor, Sequence[Tensor], Mapping[Any, Tensor]]): First input.
+        b (Union[Tensor, Sequence[Tensor], Mapping[Any, Tensor]]): Second input.
+        check_tensors (Callable[[Tensor, Tensor], Optional[Exception]]): Callable used to check if two tensors match.
+            In case they mismatch should return an :class:`Exception` with an expressive error message.
+
+    Returns:
+        (Optional[Exception]): :class:`UsageError` if the inputs types are unsupported. Additionally, any exception
+        returned by :attr:`check_tensors`.
+    """
+    # _check_are_tensors() returns nothing in case both inputs are tensors and an exception otherwise. Thus, the logic
+    # is inverted here.
+    are_tensors = not _check_are_tensors(a, b)
+    if are_tensors:
+        return check_tensors(cast(Tensor, a), cast(Tensor, b))
+
     if isinstance(a, collections.abc.Sequence) and isinstance(b, collections.abc.Sequence):
-        return _check_sequence(a, b, check_data)
+        return _check_sequence(a, b, check_tensors)
     elif isinstance(a, collections.abc.Mapping) and isinstance(b, collections.abc.Mapping):
-        return _check_mapping(a, b, check_data)
-    else:
-        return check_data(a, b)
+        return _check_mapping(a, b, check_tensors)
+
+    return UsageError(
+        f"Both inputs have to be tensors, or sequences or mappings of tensors, "
+        f"but got {type(a)} and {type(b)} instead."
+    )
 
 
 E = TypeVar("E", bound=Exception)
@@ -485,19 +431,20 @@
 
 
 def _check_sequence(
-    a: Sequence[Any], b: Sequence[Any], check_data: Callable[[Any, Any], Optional[Exception]]
+    a: Sequence[Tensor], b: Sequence[Tensor], check_tensors: Callable[[Tensor, Tensor], Optional[Exception]]
 ) -> Optional[Exception]:
-    """Checks if the data in two sequences matches.
-
-    Args:
-        a (Sequence[Tensor]): First sequence.
-        b (Sequence[Tensor]): Second sequence.
-        check_data (Callable[[Any, Any], Optional[Exception]]): Callable used to check if a data pair matches.
-            In case it mismatches should return an :class:`Exception` with an expressive error message.
+    """Checks if the values of two sequences of tensors match.
+
+    Args:
+        a (Sequence[Tensor]): First sequence of tensors.
+        b (Sequence[Tensor]): Second sequence of tensors.
+        check_tensors (Callable[[Tensor, Tensor], Optional[Exception]]): Callable used to check if the items of
+            :attr:`a` and :attr:`b` match. In case they mismatch should return an :class:`Exception` with an expressive
+            error message.
 
     Returns:
         Optional[Exception]: :class:`AssertionError` if the sequences do not have the same length. Additionally, any
-            exception returned by :attr:`check_data`. In this case, the error message is amended to include the
+            exception returned by :attr:`check_tensors`. In this case, the error message is amended to include the
             first offending index.
     """
     len_a = len(a)
@@ -505,7 +452,7 @@
     if len_a != len_b:
         return AssertionError(f"The length of the sequences mismatch: {len_a} != {len_b}")
     for idx, (a_t, b_t) in enumerate(zip(a, b)):
-        exc = check_data(a_t, b_t)
+        exc = check_tensors(a_t, b_t)
         if exc:
             return _amend_error_message(exc, f"{{}}\n\n{_SEQUENCE_MSG_FMTSTR.format(idx)}")
 
@@ -516,19 +463,20 @@
 
 
 def _check_mapping(
-    a: Mapping[str, Any], b: Mapping[str, Any], check_data: Callable[[Any, Any], Optional[Exception]]
+    a: Mapping[Any, Tensor], b: Mapping[Any, Tensor], check_tensors: Callable[[Tensor, Tensor], Optional[Exception]]
 ) -> Optional[Exception]:
-    """Checks if the data of two mappings matches.
-
-    Args:
-        a (Mapping[Any, Tensor]): First mapping.
-        b (Mapping[Any, Tensor]): Second mapping.
-        check_data (Callable[[Any, Any], Optional[Exception]]): Callable used to check if a data pair matches.
-            In case it mismatches should return an :class:`Exception` with an expressive error message.
+    """Checks if the values of two mappings of tensors match.
+
+    Args:
+        a (Mapping[Any, Tensor]): First mapping of tensors.
+        b (Mapping[Any, Tensor]): Second mapping of tensors.
+        check_tensors (Callable[[Tensor, Tensor], Optional[Exception]]): Callable used to check if the values of
+            :attr:`a` and :attr:`b` match. In case they mismatch should return an :class:`Exception` with an expressive
+            error message.
 
     Returns:
         Optional[Exception]: :class:`AssertionError` if the sequences do not have the same set of keys. Additionally,
-            any exception returned by :attr:`check_data`. In this case, the error message is amended to include the
+            any exception returned by :attr:`check_tensors`. In this case, the error message is amended to include the
             first offending key.
     """
     a_keys = set(a.keys())
@@ -545,60 +493,16 @@
         a_t = a[key]
         b_t = b[key]
 
-        exc = check_data(a_t, b_t)
+        exc = check_tensors(a_t, b_t)
         if exc:
             return _amend_error_message(exc, f"{{}}\n\n{_MAPPING_MSG_FMTSTR.format(key)}")
 
     return None
 
 
-def _maybe_to_tensor(input: Any) -> Optional[Tensor]:
-    """Maybe casts the input to a tensor.
-
-    :class:`~torch.Tensor`'s are returned without modification. If :mod:`numpy` is available, :class:`numpy.ndarray`'s
-    are cast with :func:`torch.from_numpy`. Everything else is casted with :func:`torch.tensor`.
-
-    Args:
-        input (Any): Input to be cated.
-
-    Returns:
-        Optional[Tensor]: :class:`~torch.Tensor` if it :attr:`input` is castable and ``None`` otherwise.
-    """
-    if isinstance(input, torch.Tensor):
-        return input
-    elif _NUMPY_AVAILABLE and isinstance(input, np.ndarray):
-        return torch.from_numpy(input)
-
-    with contextlib.suppress(Exception):
-        return torch.tensor(input)
-
-    return None
-
-
-def _cast_inputs(check_tensors):
-    """Decorator that casts the two first positional inputs to :class:`~torch.Tensor`'s.
-
-    Casting is performed by :func:`_maybe_to_tensor`. If the casting of any input failed, returns a :class:`UsageError`
-    instead of executing the decorated function.
-    """
-
-    def wrapper(a: Any, b: Any, **kwargs):
-        a_t = _maybe_to_tensor(a)
-        b_t = _maybe_to_tensor(b)
-        if a_t is None or b_t is None:
-            return UsageError(
-                f"Both inputs have to be tensors or something that can be cast to one, "
-                f"but got {type(a)} and {type(b)} instead."
-            )
-
-        return check_tensors(a_t, b_t, **kwargs)
-
-    return wrapper
-
-
 def assert_equal(
-    a: Any,
-    b: Any,
+    a: Union[Tensor, Sequence[Tensor], Mapping[Any, Tensor]],
+    b: Union[Tensor, Sequence[Tensor], Mapping[Any, Tensor]],
     *,
     check_device: bool = True,
     check_dtype: bool = True,
@@ -608,14 +512,13 @@
 
     Optionally, checks that some attributes of tensors are equal.
 
-    Also supports inputs that can be cast to :class:`torch.Tensor`'s as well as :class:`~collections.abc.Sequence`'s
-    and :class:`~collections.abc.Mapping`'s of any valid input type.
-
-    Args:
-        a (Any): First input.
-        b (Any): Second input.
-        check_device (bool): If ``True`` (default), asserts that tensors are the same :attr:`~torch.Tensor.device`
-            memory. If this check is disabled **and** they are not the same memory :attr:`~torch.Tensor.device`,
+    Also supports :class:`~collections.abc.Sequence`'s and :class:`~collections.abc.Mapping`'s of :class:`Tensor`'s.
+
+    Args:
+        a (Union[Tensor, Sequence[Tensor], Mapping[Any, Tensor]]): First input.
+        b (Union[Tensor, Sequence[Tensor], Mapping[Any, Tensor]]): Second input.
+        check_device (bool): If ``True`` (default), asserts that tensors live in the same :attr:`~torch.Tensor.device`
+            memory. If this check is disabled **and** they do not live in the same memory :attr:`~torch.Tensor.device`,
             they are moved CPU memory before their values are compared.
         check_dtype (bool): If ``True`` (default), asserts that tensors have the same :attr:`~torch.Tensor.dtype`. If
             this check is disabled they do not have the same :attr:`~torch.Tensor.dtype`, they are copied to the
@@ -627,7 +530,7 @@
         UsageError: If any tensor is complex, quantized, or sparse. This is a temporary restriction and
             will be relaxed in the future.
         AssertionError: If any corresponding tensors do not have the same :attr:`~torch.Tensor.shape`.
-        AssertionError: If :attr:`check_device`, but any corresponding tensors is not on the same
+        AssertionError: If :attr:`check_device`, but any corresponding tensors do not live in the same
             :attr:`~torch.Tensor.device` memory.
         AssertionError: If :attr:`check_dtype`, but any corresponding tensors do not have the same
             :attr:`~torch.Tensor.dtype`.
@@ -642,98 +545,72 @@
         :func:`assert_close` instead.
     """
     check_tensors = functools.partial(
-        _cast_inputs(_check_tensors_equal),
+        _check_tensors_equal,
         check_device=check_device,
         check_dtype=check_dtype,
         check_stride=check_stride,
     )
-
     exc = _check_by_type(a, b, check_tensors)
-=======
-    exc = _check_values_equal(a, b)
->>>>>>> daa930ef
     if exc:
         raise exc
 
 
-<<<<<<< HEAD
 def assert_close(
-    a: Any,
-    b: Any,
-=======
-def assert_tensors_close(
-    a: torch.Tensor,
-    b: torch.Tensor,
->>>>>>> daa930ef
+    a: Union[Tensor, Sequence[Tensor], Mapping[Any, Tensor]],
+    b: Union[Tensor, Sequence[Tensor], Mapping[Any, Tensor]],
     *,
     rtol: Optional[float] = None,
     atol: Optional[float] = None,
-    equal_nan: bool = False,
     check_device: bool = True,
     check_dtype: bool = True,
     check_stride: bool = True,
 ) -> None:
-    """Asserts that the values of two tensors are close up to a desired tolerance.
+    r"""Asserts that the values of tensors are close.
+
+    Closeness is defined by
+
+    .. math::
+
+        \lvert a - b \rvert \le \texttt{atol} + \texttt{rtol} \cdot \lvert b \rvert
 
     If both tolerances, :attr:`rtol` and :attr:`rtol`, are ``0``, asserts that :attr:`a` and :attr:`b` are bitwise
-<<<<<<< HEAD
     equal.
 
     Optionally, checks that some attributes of tensors are equal.
 
-    Also supports inputs that can be cast to :class:`torch.Tensor`'s as well as :class:`~collections.abc.Sequence`'s
-    and :class:`~collections.abc.Mapping`'s of any valid input type.
-
-    Args:
-        a (Any): First input.
-        b (Any): Second input.
-=======
-    equal. Optionally, checks that some attributes of both tensors are equal.
-
-    Args:
-        a (torch.Tensor): First tensor.
-        b (torch.Tensor): Second tensor.
->>>>>>> daa930ef
+    Also supports :class:`~collections.abc.Sequence`'s and :class:`~collections.abc.Mapping`'s of :class:`Tensor`'s.
+
+    Args:
+        a (Union[Tensor, Sequence[Tensor], Mapping[Any, Tensor]]): First input.
+        b (Union[Tensor, Sequence[Tensor], Mapping[Any, Tensor]]): Second input.
         rtol (Optional[float]): Relative tolerance. If specified :attr:`atol` must also be specified. If omitted,
             default values based on the :attr:`~torch.Tensor.dtype` are selected with the below table.
         atol (Optional[float]): Absolute tolerance. If specified :attr:`rtol` must also be specified. If omitted,
             default values based on the :attr:`~torch.Tensor.dtype` are selected with the below table.
-<<<<<<< HEAD
-        equal_nan (bool): If ``True``, two ``NaN`` values will be considered equal.
-        check_device (bool): If ``True`` (default), asserts that tensors are on the same :attr:`~torch.Tensor.device`
-            memory. If this check is disabled **and** they are not on the same memory :attr:`~torch.Tensor.device`,
+        check_device (bool): If ``True`` (default), asserts that tensors live in the same :attr:`~torch.Tensor.device`
+            memory. If this check is disabled **and** they do not live in the same memory :attr:`~torch.Tensor.device`,
             they are moved CPU memory before their values are compared.
         check_dtype (bool): If ``True`` (default), asserts that tensors have the same :attr:`~torch.Tensor.dtype`. If
             this check is disabled they do not have the same :attr:`~torch.Tensor.dtype`, they are copied to the
             :class:`~torch.dtype` returned by :func:`torch.promote_types` before their values are compared.
         check_stride (bool): If ``True`` (default), asserts that the tensors have the same stride.
-=======
-        check_device (bool): If ``True`` (default), asserts that both :attr:`a` and :attr:`b` live in the same
-            :attr:`~torch.Tensor.device` memory. If this check is disabled **and** :attr:`a` and :attr:`b` do not live
-            in the same memory :attr:`~torch.Tensor.device`, they are moved CPU memory before their values are
-            compared.
-        check_dtype (bool): If ``True`` (default), asserts that both :attr:`a` and :attr:`b` have the same
-            :attr:`~torch.Tensor.dtype`. If this check is disabled **and** :attr:`a` and :attr:`b` do not have the same
-            :attr:`~torch.Tensor.dtype`, they are copied to the :class:`~torch.dtype` returned by
-            :func:`torch.promote_types` before their values are compared.
-        check_stride (bool): If ``True`` (default), asserts that both :attr:`a` and :attr:`b` have the same stride.
->>>>>>> daa930ef
 
     Raises:
-        UsageError: If :attr:`a` or :attr:`b` is complex, quantized, or sparse. This is a temporary restriction and
+        UsageError: If the input pair has an unsupported type.
+        UsageError: If any tensor is complex, quantized, or sparse. This is a temporary restriction and
             will be relaxed in the future.
-        AssertionError: If :attr:`a` and :attr:`b` do not have the same :attr:`~torch.Tensor.shape`.
-        AssertionError: If :attr:`check_device`, but :attr:`a` and :attr:`b` do not live in the same
+        AssertionError: If any corresponding tensors do not have the same :attr:`~torch.Tensor.shape`.
+        AssertionError: If :attr:`check_device`, but any corresponding tensors do not live in the same
             :attr:`~torch.Tensor.device` memory.
-        AssertionError: If :attr:`check_dtype`, but :attr:`a` and :attr:`b` do not have the same
+        AssertionError: If :attr:`check_dtype`, but any corresponding tensors do not have the same
             :attr:`~torch.Tensor.dtype`.
-        AssertionError: If :attr:`check_stride`, but :attr:`a` and :attr:`b` do not have the same stride.
-        AssertionError: If the values of :attr:`a` and :attr:`b` are close up to a desired tolerance.
-
-
-
-    The following table displays the default ``rtol`` and ``atol`` for floating point :attr:`~torch.Tensor.dtype`'s.
-    For integer :attr:`~torch.Tensor.dtype`'s, ``rtol = atol = 0.0`` is used.
+        AssertionError: If :attr:`check_stride`, but any corresponding tensors do not have the same stride.
+        AssertionError: If the values of any corresponding tensors are not close with respect to the above definition.
+        AssertionError: If the inputs are :class:`~collections.abc.Sequence`'s, but their length does not match.
+        AssertionError: If the inputs are :class:`~collections.abc.Mapping`'s, but their set of keys mismatch.
+
+    The following table displays the default ``rtol``'s and ``atol``'s. Note that the :class:`~torch.dtype` refers to
+    the promoted type in case :attr:`a` and :attr:`b` do not have the same :attr:`~torch.Tensor.dtype`.
 
     +===========================+============+==========+
     | :class:`~torch.dtype`     | ``rtol``   | ``atol`` |
@@ -752,49 +629,21 @@
     +---------------------------+------------+----------+
     | :attr:`~torch.complex128` | ``1e-7``   | ``1e-7`` |
     +---------------------------+------------+----------+
+    | other                     | ``0.0``    | ``0.0``  |
+    +---------------------------+------------+----------+
 
     .. seealso::
 
-        To assert that the values in two tensors are bitwise equal, use :func:`assert_tensors_equal` instead.
-    """
-<<<<<<< HEAD
+        To assert that the values in tensors are bitwise equal, use :func:`assert_equal` instead.
+    """
     check_tensors = functools.partial(
-        _cast_inputs(_check_tensors_close),
+        _check_tensors_close,
         rtol=rtol,
         atol=atol,
-        equal_nan=equal_nan,
         check_device=check_device,
         check_dtype=check_dtype,
         check_stride=check_stride,
     )
     exc = _check_by_type(a, b, check_tensors)
-=======
-    exc: Optional[Exception] = _check_are_tensors(a, b)
-    if exc:
-        raise exc
-
-    exc = _check_supported_tensors(a, b)
-    if exc:
-        raise exc
-
-    if (rtol is None) ^ (atol is None):
-        # We require both tolerance to be omitted or specified, because specifying only one might lead to surprising
-        # results. Imagine setting atol=0.0 and the tensors still match because rtol>0.0.
-        raise UsageError(
-            f"Both 'rtol' and 'atol' must be omitted or specified, " f"but got rtol={rtol} and atol={atol} instead."
-        )
-    elif rtol is None:
-        rtol, atol = _get_default_rtol_and_atol(a, b)
-
-    exc = _check_attributes_equal(a, b, check_device=check_device, check_dtype=check_dtype, check_stride=check_stride)
-    if exc:
-        raise exc
-    a, b = _equalize_attributes(a, b)
-
-    if (rtol == 0.0) and (atol == 0.0):
-        exc = _check_values_equal(a, b)
-    else:
-        exc = _check_values_close(a, b, rtol=rtol, atol=atol)
->>>>>>> daa930ef
     if exc:
         raise exc